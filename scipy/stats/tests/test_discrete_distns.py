import pytest
import itertools

from scipy import stats
from scipy.stats import (betabinom, betanbinom, hypergeom, nhypergeom,
                         bernoulli, boltzmann, skellam, zipf, zipfian, binom,
                         nbinom, nchypergeom_fisher, nchypergeom_wallenius,
                         randint, poisson_binom)

import numpy as np
from numpy.testing import (
    assert_almost_equal, assert_equal, assert_allclose, suppress_warnings
)
from scipy.special import binom as special_binom
from scipy.optimize import root_scalar
from scipy.integrate import quad


# The expected values were computed with Wolfram Alpha, using
# the expression CDF[HypergeometricDistribution[N, n, M], k].
@pytest.mark.parametrize('k, M, n, N, expected, rtol',
                         [(3, 10, 4, 5,
                           0.9761904761904762, 1e-15),
                          (107, 10000, 3000, 215,
                           0.9999999997226765, 1e-15),
                          (10, 10000, 3000, 215,
                           2.681682217692179e-21, 5e-11)])
def test_hypergeom_cdf(k, M, n, N, expected, rtol):
    p = hypergeom.cdf(k, M, n, N)
    assert_allclose(p, expected, rtol=rtol)


# The expected values were computed with Wolfram Alpha, using
# the expression SurvivalFunction[HypergeometricDistribution[N, n, M], k].
@pytest.mark.parametrize('k, M, n, N, expected, rtol',
                         [(25, 10000, 3000, 215,
                           0.9999999999052958, 1e-15),
                          (125, 10000, 3000, 215,
                           1.4416781705752128e-18, 5e-11)])
def test_hypergeom_sf(k, M, n, N, expected, rtol):
    p = hypergeom.sf(k, M, n, N)
    assert_allclose(p, expected, rtol=rtol)


def test_hypergeom_logpmf():
    # symmetries test
    # f(k,N,K,n) = f(n-k,N,N-K,n) = f(K-k,N,K,N-n) = f(k,N,n,K)
    k = 5
    N = 50
    K = 10
    n = 5
    logpmf1 = hypergeom.logpmf(k, N, K, n)
    logpmf2 = hypergeom.logpmf(n - k, N, N - K, n)
    logpmf3 = hypergeom.logpmf(K - k, N, K, N - n)
    logpmf4 = hypergeom.logpmf(k, N, n, K)
    assert_almost_equal(logpmf1, logpmf2, decimal=12)
    assert_almost_equal(logpmf1, logpmf3, decimal=12)
    assert_almost_equal(logpmf1, logpmf4, decimal=12)

    # test related distribution
    # Bernoulli distribution if n = 1
    k = 1
    N = 10
    K = 7
    n = 1
    hypergeom_logpmf = hypergeom.logpmf(k, N, K, n)
    bernoulli_logpmf = bernoulli.logpmf(k, K/N)
    assert_almost_equal(hypergeom_logpmf, bernoulli_logpmf, decimal=12)


def test_nhypergeom_pmf():
    # test with hypergeom
    M, n, r = 45, 13, 8
    k = 6
    NHG = nhypergeom.pmf(k, M, n, r)
    HG = hypergeom.pmf(k, M, n, k+r-1) * (M - n - (r-1)) / (M - (k+r-1))
    assert_allclose(HG, NHG, rtol=1e-10)


def test_nhypergeom_pmfcdf():
    # test pmf and cdf with arbitrary values.
    M = 8
    n = 3
    r = 4
    support = np.arange(n+1)
    pmf = nhypergeom.pmf(support, M, n, r)
    cdf = nhypergeom.cdf(support, M, n, r)
    assert_allclose(pmf, [1/14, 3/14, 5/14, 5/14], rtol=1e-13)
    assert_allclose(cdf, [1/14, 4/14, 9/14, 1.0], rtol=1e-13)


def test_nhypergeom_r0():
    # test with `r = 0`.
    M = 10
    n = 3
    r = 0
    pmf = nhypergeom.pmf([[0, 1, 2, 0], [1, 2, 0, 3]], M, n, r)
    assert_allclose(pmf, [[1, 0, 0, 1], [0, 0, 1, 0]], rtol=1e-13)


def test_nhypergeom_rvs_shape():
    # Check that when given a size with more dimensions than the
    # dimensions of the broadcast parameters, rvs returns an array
    # with the correct shape.
    x = nhypergeom.rvs(22, [7, 8, 9], [[12], [13]], size=(5, 1, 2, 3))
    assert x.shape == (5, 1, 2, 3)


def test_nhypergeom_accuracy():
    # Check that nhypergeom.rvs post-gh-13431 gives the same values as
    # inverse transform sampling
    np.random.seed(0)
    x = nhypergeom.rvs(22, 7, 11, size=100)
    np.random.seed(0)
    p = np.random.uniform(size=100)
    y = nhypergeom.ppf(p, 22, 7, 11)
    assert_equal(x, y)


def test_boltzmann_upper_bound():
    k = np.arange(-3, 5)

    N = 1
    p = boltzmann.pmf(k, 0.123, N)
    expected = k == 0
    assert_equal(p, expected)

    lam = np.log(2)
    N = 3
    p = boltzmann.pmf(k, lam, N)
    expected = [0, 0, 0, 4/7, 2/7, 1/7, 0, 0]
    assert_allclose(p, expected, rtol=1e-13)

    c = boltzmann.cdf(k, lam, N)
    expected = [0, 0, 0, 4/7, 6/7, 1, 1, 1]
    assert_allclose(c, expected, rtol=1e-13)


def test_betabinom_a_and_b_unity():
    # test limiting case that betabinom(n, 1, 1) is a discrete uniform
    # distribution from 0 to n
    n = 20
    k = np.arange(n + 1)
    p = betabinom(n, 1, 1).pmf(k)
    expected = np.repeat(1 / (n + 1), n + 1)
    assert_almost_equal(p, expected)


@pytest.mark.parametrize('dtypes', itertools.product(*[(int, float)]*3))
def test_betabinom_stats_a_and_b_integers_gh18026(dtypes):
    # gh-18026 reported that `betabinom` kurtosis calculation fails when some
    # parameters are integers. Check that this is resolved.
    n_type, a_type, b_type = dtypes
    n, a, b = n_type(10), a_type(2), b_type(3)
    assert_allclose(betabinom.stats(n, a, b, moments='k'), -0.6904761904761907)


def test_betabinom_bernoulli():
    # test limiting case that betabinom(1, a, b) = bernoulli(a / (a + b))
    a = 2.3
    b = 0.63
    k = np.arange(2)
    p = betabinom(1, a, b).pmf(k)
    expected = bernoulli(a / (a + b)).pmf(k)
    assert_almost_equal(p, expected)


def test_issue_10317():
    alpha, n, p = 0.9, 10, 1
    assert_equal(nbinom.interval(confidence=alpha, n=n, p=p), (0, 0))


def test_issue_11134():
    alpha, n, p = 0.95, 10, 0
    assert_equal(binom.interval(confidence=alpha, n=n, p=p), (0, 0))


def test_issue_7406():
    np.random.seed(0)
    assert_equal(binom.ppf(np.random.rand(10), 0, 0.5), 0)

    # Also check that endpoints (q=0, q=1) are correct
    assert_equal(binom.ppf(0, 0, 0.5), -1)
    assert_equal(binom.ppf(1, 0, 0.5), 0)


def test_issue_5122():
    p = 0
    n = np.random.randint(100, size=10)

    x = 0
    ppf = binom.ppf(x, n, p)
    assert_equal(ppf, -1)

    x = np.linspace(0.01, 0.99, 10)
    ppf = binom.ppf(x, n, p)
    assert_equal(ppf, 0)

    x = 1
    ppf = binom.ppf(x, n, p)
    assert_equal(ppf, n)


def test_issue_1603():
    assert_equal(binom(1000, np.logspace(-3, -100)).ppf(0.01), 0)


def test_issue_5503():
    p = 0.5
    x = np.logspace(3, 14, 12)
    assert_allclose(binom.cdf(x, 2*x, p), 0.5, atol=1e-2)


@pytest.mark.parametrize('x, n, p, cdf_desired', [
    (300, 1000, 3/10, 0.51559351981411995636),
    (3000, 10000, 3/10, 0.50493298381929698016),
    (30000, 100000, 3/10, 0.50156000591726422864),
    (300000, 1000000, 3/10, 0.50049331906666960038),
    (3000000, 10000000, 3/10, 0.50015600124585261196),
    (30000000, 100000000, 3/10, 0.50004933192735230102),
    (30010000, 100000000, 3/10, 0.98545384016570790717),
    (29990000, 100000000, 3/10, 0.01455017177985268670),
    (29950000, 100000000, 3/10, 5.02250963487432024943e-28),
])
def test_issue_5503pt2(x, n, p, cdf_desired):
    assert_allclose(binom.cdf(x, n, p), cdf_desired)


def test_issue_5503pt3():
    # From Wolfram Alpha: CDF[BinomialDistribution[1e12, 1e-12], 2]
    assert_allclose(binom.cdf(2, 10**12, 10**-12), 0.91969860292869777384)


def test_issue_6682():
    # Reference value from R:
    # options(digits=16)
    # print(pnbinom(250, 50, 32/63, lower.tail=FALSE))
    assert_allclose(nbinom.sf(250, 50, 32./63.), 1.460458510976452e-35)


def test_issue_19747():
    # test that negative k does not raise an error in nbinom.logcdf
    result = nbinom.logcdf([5, -1, 1], 5, 0.5)
    reference = [-0.47313352, -np.inf, -2.21297293]
    assert_allclose(result, reference)


def test_boost_divide_by_zero_issue_15101():
    n = 1000
    p = 0.01
    k = 996
    assert_allclose(binom.pmf(k, n, p), 0.0)


def test_skellam_gh11474():
    # test issue reported in gh-11474 caused by `cdfchn`
    mu = [1, 10, 100, 1000, 5000, 5050, 5100, 5250, 6000]
    cdf = skellam.cdf(0, mu, mu)
    # generated in R
    # library(skellam)
    # options(digits = 16)
    # mu = c(1, 10, 100, 1000, 5000, 5050, 5100, 5250, 6000)
    # pskellam(0, mu, mu, TRUE)
    cdf_expected = [0.6542541612768356, 0.5448901559424127, 0.5141135799745580,
                    0.5044605891382528, 0.5019947363350450, 0.5019848365953181,
                    0.5019750827993392, 0.5019466621805060, 0.5018209330219539]
    assert_allclose(cdf, cdf_expected)


class TestZipfian:
    def test_zipfian_asymptotic(self):
        # test limiting case that zipfian(a, n) -> zipf(a) as n-> oo
        a = 6.5
        N = 10000000
        k = np.arange(1, 21)
        assert_allclose(zipfian.pmf(k, a, N), zipf.pmf(k, a))
        assert_allclose(zipfian.cdf(k, a, N), zipf.cdf(k, a))
        assert_allclose(zipfian.sf(k, a, N), zipf.sf(k, a))
        assert_allclose(zipfian.stats(a, N, moments='msvk'),
                        zipf.stats(a, moments='msvk'))

    def test_zipfian_continuity(self):
        # test that zipfian(0.999999, n) ~ zipfian(1.000001, n)
        # (a = 1 switches between methods of calculating harmonic sum)
        alt1, agt1 = 0.99999999, 1.00000001
        N = 30
        k = np.arange(1, N + 1)
        assert_allclose(zipfian.pmf(k, alt1, N), zipfian.pmf(k, agt1, N),
                        rtol=5e-7)
        assert_allclose(zipfian.cdf(k, alt1, N), zipfian.cdf(k, agt1, N),
                        rtol=5e-7)
        assert_allclose(zipfian.sf(k, alt1, N), zipfian.sf(k, agt1, N),
                        rtol=5e-7)
        assert_allclose(zipfian.stats(alt1, N, moments='msvk'),
                        zipfian.stats(agt1, N, moments='msvk'), rtol=5e-7)

    def test_zipfian_R(self):
        # test against R VGAM package
        # library(VGAM)
        # k <- c(13, 16,  1,  4,  4,  8, 10, 19,  5,  7)
        # a <- c(1.56712977, 3.72656295, 5.77665117, 9.12168729, 5.79977172,
        #        4.92784796, 9.36078764, 4.3739616 , 7.48171872, 4.6824154)
        # n <- c(70, 80, 48, 65, 83, 89, 50, 30, 20, 20)
        # pmf <- dzipf(k, N = n, shape = a)
        # cdf <- pzipf(k, N = n, shape = a)
        # print(pmf)
        # print(cdf)
        np.random.seed(0)
        k = np.random.randint(1, 20, size=10)
        a = np.random.rand(10)*10 + 1
        n = np.random.randint(1, 100, size=10)
        pmf = [8.076972e-03, 2.950214e-05, 9.799333e-01, 3.216601e-06,
               3.158895e-04, 3.412497e-05, 4.350472e-10, 2.405773e-06,
               5.860662e-06, 1.053948e-04]
        cdf = [0.8964133, 0.9998666, 0.9799333, 0.9999995, 0.9998584,
               0.9999458, 1.0000000, 0.9999920, 0.9999977, 0.9998498]
        # skip the first point; zipUC is not accurate for low a, n
        assert_allclose(zipfian.pmf(k, a, n)[1:], pmf[1:], rtol=1e-6)
        assert_allclose(zipfian.cdf(k, a, n)[1:], cdf[1:], rtol=5e-5)

    np.random.seed(0)
    naive_tests = np.vstack((np.logspace(-2, 1, 10),
                             np.random.randint(2, 40, 10))).T

    @pytest.mark.parametrize("a, n", naive_tests)
    def test_zipfian_naive(self, a, n):
        # test against bare-bones implementation

        @np.vectorize
        def Hns(n, s):
            """Naive implementation of harmonic sum"""
            return (1/np.arange(1, n+1)**s).sum()

        @np.vectorize
        def pzip(k, a, n):
            """Naive implementation of zipfian pmf"""
            if k < 1 or k > n:
                return 0.
            else:
                return 1 / k**a / Hns(n, a)

        k = np.arange(n+1)
        pmf = pzip(k, a, n)
        cdf = np.cumsum(pmf)
        mean = np.average(k, weights=pmf)
        var = np.average((k - mean)**2, weights=pmf)
        std = var**0.5
        skew = np.average(((k-mean)/std)**3, weights=pmf)
        kurtosis = np.average(((k-mean)/std)**4, weights=pmf) - 3
        assert_allclose(zipfian.pmf(k, a, n), pmf)
        assert_allclose(zipfian.cdf(k, a, n), cdf)
        assert_allclose(zipfian.stats(a, n, moments="mvsk"),
                        [mean, var, skew, kurtosis])

    def test_pmf_integer_k(self):
        k = np.arange(0, 1000)
        k_int32 = k.astype(np.int32)
        dist = zipfian(111, 22)
        pmf = dist.pmf(k)
        pmf_k_int32 = dist.pmf(k_int32)
        assert_equal(pmf, pmf_k_int32)


class TestNCH:
    np.random.seed(2)  # seeds 0 and 1 had some xl = xu; randint failed
    shape = (2, 4, 3)
    max_m = 100
    m1 = np.random.randint(1, max_m, size=shape)    # red balls
    m2 = np.random.randint(1, max_m, size=shape)    # white balls
    N = m1 + m2                                     # total balls
    n = randint.rvs(0, N, size=N.shape)             # number of draws
    xl = np.maximum(0, n-m2)                        # lower bound of support
    xu = np.minimum(n, m1)                          # upper bound of support
    x = randint.rvs(xl, xu, size=xl.shape)
    odds = np.random.rand(*x.shape)*2

    # test output is more readable when function names (strings) are passed
    @pytest.mark.parametrize('dist_name',
                             ['nchypergeom_fisher', 'nchypergeom_wallenius'])
    def test_nch_hypergeom(self, dist_name):
        # Both noncentral hypergeometric distributions reduce to the
        # hypergeometric distribution when odds = 1
        dists = {'nchypergeom_fisher': nchypergeom_fisher,
                 'nchypergeom_wallenius': nchypergeom_wallenius}
        dist = dists[dist_name]
        x, N, m1, n = self.x, self.N, self.m1, self.n
        assert_allclose(dist.pmf(x, N, m1, n, odds=1),
                        hypergeom.pmf(x, N, m1, n))

    def test_nchypergeom_fisher_naive(self):
        # test against a very simple implementation
        x, N, m1, n, odds = self.x, self.N, self.m1, self.n, self.odds

        @np.vectorize
        def pmf_mean_var(x, N, m1, n, w):
            # simple implementation of nchypergeom_fisher pmf
            m2 = N - m1
            xl = np.maximum(0, n-m2)
            xu = np.minimum(n, m1)

            def f(x):
                t1 = special_binom(m1, x)
                t2 = special_binom(m2, n - x)
                return t1 * t2 * w**x

            def P(k):
                return sum(f(y)*y**k for y in range(xl, xu + 1))

            P0 = P(0)
            P1 = P(1)
            P2 = P(2)
            pmf = f(x) / P0
            mean = P1 / P0
            var = P2 / P0 - (P1 / P0)**2
            return pmf, mean, var

        pmf, mean, var = pmf_mean_var(x, N, m1, n, odds)
        assert_allclose(nchypergeom_fisher.pmf(x, N, m1, n, odds), pmf)
        assert_allclose(nchypergeom_fisher.stats(N, m1, n, odds, moments='m'),
                        mean)
        assert_allclose(nchypergeom_fisher.stats(N, m1, n, odds, moments='v'),
                        var)

    def test_nchypergeom_wallenius_naive(self):
        # test against a very simple implementation

        np.random.seed(2)
        shape = (2, 4, 3)
        max_m = 100
        m1 = np.random.randint(1, max_m, size=shape)
        m2 = np.random.randint(1, max_m, size=shape)
        N = m1 + m2
        n = randint.rvs(0, N, size=N.shape)
        xl = np.maximum(0, n-m2)
        xu = np.minimum(n, m1)
        x = randint.rvs(xl, xu, size=xl.shape)
        w = np.random.rand(*x.shape)*2

        def support(N, m1, n, w):
            m2 = N - m1
            xl = np.maximum(0, n-m2)
            xu = np.minimum(n, m1)
            return xl, xu

        @np.vectorize
        def mean(N, m1, n, w):
            m2 = N - m1
            xl, xu = support(N, m1, n, w)

            def fun(u):
                return u/m1 + (1 - (n-u)/m2)**w - 1

            return root_scalar(fun, bracket=(xl, xu)).root

        with suppress_warnings() as sup:
            sup.filter(RuntimeWarning,
                       message="invalid value encountered in mean")
            assert_allclose(nchypergeom_wallenius.mean(N, m1, n, w),
                            mean(N, m1, n, w), rtol=2e-2)

        @np.vectorize
        def variance(N, m1, n, w):
            m2 = N - m1
            u = mean(N, m1, n, w)
            a = u * (m1 - u)
            b = (n-u)*(u + m2 - n)
            return N*a*b / ((N-1) * (m1*b + m2*a))

        with suppress_warnings() as sup:
            sup.filter(RuntimeWarning,
                       message="invalid value encountered in mean")
            assert_allclose(
                nchypergeom_wallenius.stats(N, m1, n, w, moments='v'),
                variance(N, m1, n, w),
                rtol=5e-2
            )

        @np.vectorize
        def pmf(x, N, m1, n, w):
            m2 = N - m1
            xl, xu = support(N, m1, n, w)

            def integrand(t):
                D = w*(m1 - x) + (m2 - (n-x))
                res = (1-t**(w/D))**x * (1-t**(1/D))**(n-x)
                return res

            def f(x):
                t1 = special_binom(m1, x)
                t2 = special_binom(m2, n - x)
                the_integral = quad(integrand, 0, 1,
                                    epsrel=1e-16, epsabs=1e-16)
                return t1 * t2 * the_integral[0]

            return f(x)

        pmf0 = pmf(x, N, m1, n, w)
        pmf1 = nchypergeom_wallenius.pmf(x, N, m1, n, w)

        atol, rtol = 1e-6, 1e-6
        i = np.abs(pmf1 - pmf0) < atol + rtol*np.abs(pmf0)
        assert i.sum() > np.prod(shape) / 2  # works at least half the time

        # for those that fail, discredit the naive implementation
        for N, m1, n, w in zip(N[~i], m1[~i], n[~i], w[~i]):
            # get the support
            m2 = N - m1
            xl, xu = support(N, m1, n, w)
            x = np.arange(xl, xu + 1)

            # calculate sum of pmf over the support
            # the naive implementation is very wrong in these cases
            assert pmf(x, N, m1, n, w).sum() < .5
            assert_allclose(nchypergeom_wallenius.pmf(x, N, m1, n, w).sum(), 1)

    def test_wallenius_against_mpmath(self):
        # precompute data with mpmath since naive implementation above
        # is not reliable. See source code in gh-13330.
        M = 50
        n = 30
        N = 20
        odds = 2.25
        # Expected results, computed with mpmath.
        sup = np.arange(21)
        pmf = np.array([3.699003068656875e-20,
                        5.89398584245431e-17,
                        2.1594437742911123e-14,
                        3.221458044649955e-12,
                        2.4658279241205077e-10,
                        1.0965862603981212e-08,
                        3.057890479665704e-07,
                        5.622818831643761e-06,
                        7.056482841531681e-05,
                        0.000618899425358671,
                        0.003854172932571669,
                        0.01720592676256026,
                        0.05528844897093792,
                        0.12772363313574242,
                        0.21065898367825722,
                        0.24465958845359234,
                        0.1955114898110033,
                        0.10355390084949237,
                        0.03414490375225675,
                        0.006231989845775931,
                        0.0004715577304677075])
        mean = 14.808018384813426
        var = 2.6085975877923717

        # nchypergeom_wallenius.pmf returns 0 for pmf(0) and pmf(1), and pmf(2)
        # has only three digits of accuracy (~ 2.1511e-14).
        assert_allclose(nchypergeom_wallenius.pmf(sup, M, n, N, odds), pmf,
                        rtol=1e-13, atol=1e-13)
        assert_allclose(nchypergeom_wallenius.mean(M, n, N, odds),
                        mean, rtol=1e-13)
        assert_allclose(nchypergeom_wallenius.var(M, n, N, odds),
                        var, rtol=1e-11)

    @pytest.mark.parametrize('dist_name',
                             ['nchypergeom_fisher', 'nchypergeom_wallenius'])
    def test_rvs_shape(self, dist_name):
        # Check that when given a size with more dimensions than the
        # dimensions of the broadcast parameters, rvs returns an array
        # with the correct shape.
        dists = {'nchypergeom_fisher': nchypergeom_fisher,
                 'nchypergeom_wallenius': nchypergeom_wallenius}
        dist = dists[dist_name]
        x = dist.rvs(50, 30, [[10], [20]], [0.5, 1.0, 2.0], size=(5, 1, 2, 3))
        assert x.shape == (5, 1, 2, 3)


@pytest.mark.parametrize("mu, q, expected",
                         [[10, 120, -1.240089881791596e-38],
                          [1500, 0, -86.61466680572661]])
def test_nbinom_11465(mu, q, expected):
    # test nbinom.logcdf at extreme tails
    size = 20
    n, p = size, size/(size+mu)
    # In R:
    # options(digits=16)
    # pnbinom(mu=10, size=20, q=120, log.p=TRUE)
    assert_allclose(nbinom.logcdf(q, n, p), expected)


def test_gh_17146():
    # Check that discrete distributions return PMF of zero at non-integral x.
    # See gh-17146.
    x = np.linspace(0, 1, 11)
    p = 0.8
    pmf = bernoulli(p).pmf(x)
    i = (x % 1 == 0)
    assert_allclose(pmf[-1], p)
    assert_allclose(pmf[0], 1-p)
    assert_equal(pmf[~i], 0)


class TestBetaNBinom:
    @pytest.mark.parametrize('x, n, a, b, ref',
                            [[5, 5e6, 5, 20, 1.1520944824139114e-107],
                            [100, 50, 5, 20, 0.002855762954310226],
                            [10000, 1000, 5, 20, 1.9648515726019154e-05]])
    def test_betanbinom_pmf(self, x, n, a, b, ref):
        # test that PMF stays accurate in the distribution tails
        # reference values computed with mpmath
        # from mpmath import mp
        # mp.dps = 500
        # def betanbinom_pmf(k, n, a, b):
        #     k = mp.mpf(k)
        #     a = mp.mpf(a)
        #     b = mp.mpf(b)
        #     n = mp.mpf(n)
        #     return float(mp.binomial(n + k - mp.one, k)
        #                  * mp.beta(a + n, b + k) / mp.beta(a, b))
        assert_allclose(betanbinom.pmf(x, n, a, b), ref, rtol=1e-10)


    @pytest.mark.parametrize('n, a, b, ref',
                            [[10000, 5000, 50, 0.12841520515722202],
                            [10, 9, 9, 7.9224400871459695],
                            [100, 1000, 10, 1.5849602176622748]])
    def test_betanbinom_kurtosis(self, n, a, b, ref):
        # reference values were computed via mpmath
        # from mpmath import mp
        # def kurtosis_betanegbinom(n, a, b):
        #     n = mp.mpf(n)
        #     a = mp.mpf(a)
        #     b = mp.mpf(b)
        #     four = mp.mpf(4.)
        #     mean = n * b / (a - mp.one)
        #     var = (n * b * (n + a - 1.) * (a + b - 1.)
        #            / ((a - 2.) * (a - 1.)**2.))
        #     def f(k):
        #         return (mp.binomial(n + k - mp.one, k)
        #                 * mp.beta(a + n, b + k) / mp.beta(a, b)
        #                 * (k - mean)**four)
        #      fourth_moment = mp.nsum(f, [0, mp.inf])
        #      return float(fourth_moment/var**2 - 3.)
        assert_allclose(betanbinom.stats(n, a, b, moments="k"),
                        ref, rtol=3e-15)


class TestZipf:
    def test_gh20692(self):
        # test that int32 data for k generates same output as double
        k = np.arange(0, 1000)
        k_int32 = k.astype(np.int32)
        dist = zipf(9)
        pmf = dist.pmf(k)
        pmf_k_int32 = dist.pmf(k_int32)
        assert_equal(pmf, pmf_k_int32)


<<<<<<< HEAD
def test_gh20048():
    # gh-20048 reported an infinite loop in _drv2_ppfsingle
    # check that the one identified is resolved
    class test_dist_gen(stats.rv_discrete):
        def _cdf(self, k):
            return min(k / 100, 0.99)

    test_dist = test_dist_gen(b=np.inf)

    message = "Arguments that bracket..."
    with pytest.raises(RuntimeError, match=message):
        test_dist.ppf(0.999)

        
=======
class TestPoissonBinomial:
    def test_pmf(self):
        # Test pmf against R `poisbinom` to confirm that this is indeed the Poisson
        # binomial distribution. Consistency of other methods and all other behavior
        # should be covered by generic tests. (If not, please add a generic test.)
        # Like many other distributions, no special attempt is made to be more
        # accurate than the usual formulas provide, so we use default tolerances.
        #
        # library(poisbinom)
        # options(digits=16)
        # k = c(0, 1, 2, 3, 4)
        # p = c(0.9480654803913988, 0.052428488100509374,
        #       0.25863527358887417, 0.057764076043633206)
        # dpoisbinom(k, p)
        rng = np.random.default_rng(259823598254)
        n = rng.integers(10)  # 4
        k = np.arange(n + 1)
        p = rng.random(n)  #  [0.9480654803913988, 0.052428488100509374,
                           #   0.25863527358887417, 0.057764076043633206]
        res = poisson_binom.pmf(k, p)
        ref = [0.0343763443678060318, 0.6435428452689714307, 0.2936345519235536994,
               0.0277036647503902354, 0.0007425936892786034]
        assert_allclose(res, ref)


>>>>>>> 4d2f88a1
class TestRandInt:
    def test_gh19759(self):
        # test zero PMF values within the support reported by gh-19759
        a = -354
        max_range = abs(a)
        all_b_1 = [a + 2 ** 31 + i for i in range(max_range)]
        res = randint.pmf(325, a, all_b_1)
        assert (res > 0).all()
        ref = 1 / (np.asarray(all_b_1, dtype=np.float64) - a)
        assert_allclose(res, ref)<|MERGE_RESOLUTION|>--- conflicted
+++ resolved
@@ -649,7 +649,6 @@
         assert_equal(pmf, pmf_k_int32)
 
 
-<<<<<<< HEAD
 def test_gh20048():
     # gh-20048 reported an infinite loop in _drv2_ppfsingle
     # check that the one identified is resolved
@@ -663,8 +662,7 @@
     with pytest.raises(RuntimeError, match=message):
         test_dist.ppf(0.999)
 
-        
-=======
+
 class TestPoissonBinomial:
     def test_pmf(self):
         # Test pmf against R `poisbinom` to confirm that this is indeed the Poisson
@@ -690,7 +688,6 @@
         assert_allclose(res, ref)
 
 
->>>>>>> 4d2f88a1
 class TestRandInt:
     def test_gh19759(self):
         # test zero PMF values within the support reported by gh-19759
