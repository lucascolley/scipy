import math
import pytest
from pytest import raises as assert_raises

import numpy as np

from scipy import stats
from scipy.stats import norm, expon  # type: ignore[attr-defined]
from scipy._lib._array_api import array_namespace, is_array_api_strict, is_jax
from scipy._lib._array_api_no_0d import (xp_assert_close, xp_assert_equal,
                                         xp_assert_less)

@pytest.mark.skip_xp_backends("dask.array", reason="boolean index assignment")
@pytest.mark.usefixtures("skip_xp_backends")
@array_api_compatible
class TestEntropy:
<<<<<<< HEAD

=======
>>>>>>> f2e38dbe
    def test_entropy_positive(self, xp):
        # See ticket #497
        pk = xp.asarray([0.5, 0.2, 0.3])
        qk = xp.asarray([0.1, 0.25, 0.65])
        eself = stats.entropy(pk, pk)
        edouble = stats.entropy(pk, qk)
        xp_assert_equal(eself, xp.asarray(0.))
        xp_assert_less(-edouble, xp.asarray(0.))

    def test_entropy_base(self, xp):
        pk = xp.ones(16)
        S = stats.entropy(pk, base=2.)
        xp_assert_less(xp.abs(S - 4.), xp.asarray(1.e-5))

        qk = xp.ones(16)
        qk = xp.where(xp.arange(16) < 8, xp.asarray(2.), qk)
        S = stats.entropy(pk, qk)
        S2 = stats.entropy(pk, qk, base=2.)
        xp_assert_less(xp.abs(S/S2 - math.log(2.)), xp.asarray(1.e-5))

    def test_entropy_zero(self, xp):
        # Test for PR-479
        x = xp.asarray([0., 1., 2.])
        xp_assert_close(stats.entropy(x),
                        xp.asarray(0.63651416829481278))

    def test_entropy_2d(self, xp):
        pk = xp.asarray([[0.1, 0.2], [0.6, 0.3], [0.3, 0.5]])
        qk = xp.asarray([[0.2, 0.1], [0.3, 0.6], [0.5, 0.3]])
        xp_assert_close(stats.entropy(pk, qk),
                        xp.asarray([0.1933259, 0.18609809]))

    def test_entropy_2d_zero(self, xp):
        pk = xp.asarray([[0.1, 0.2], [0.6, 0.3], [0.3, 0.5]])
        qk = xp.asarray([[0.0, 0.1], [0.3, 0.6], [0.5, 0.3]])
        xp_assert_close(stats.entropy(pk, qk),
                        xp.asarray([xp.inf, 0.18609809]))

        pk = xp.asarray([[0.0, 0.2], [0.6, 0.3], [0.3, 0.5]])
        xp_assert_close(stats.entropy(pk, qk),
                        xp.asarray([0.17403988, 0.18609809]))

    def test_entropy_base_2d_nondefault_axis(self, xp):
        pk = xp.asarray([[0.1, 0.2], [0.6, 0.3], [0.3, 0.5]])
        xp_assert_close(stats.entropy(pk, axis=1),
                        xp.asarray([0.63651417, 0.63651417, 0.66156324]))

    def test_entropy_2d_nondefault_axis(self, xp):
        pk = xp.asarray([[0.1, 0.2], [0.6, 0.3], [0.3, 0.5]])
        qk = xp.asarray([[0.2, 0.1], [0.3, 0.6], [0.5, 0.3]])
        xp_assert_close(stats.entropy(pk, qk, axis=1),
                        xp.asarray([0.23104906, 0.23104906, 0.12770641]))

    def test_entropy_raises_value_error(self, xp):
        pk = xp.asarray([[0.1, 0.2], [0.6, 0.3], [0.3, 0.5]])
        qk = xp.asarray([[0.1, 0.2], [0.6, 0.3]])
        message = "Array shapes are incompatible for broadcasting."
        with pytest.raises(ValueError, match=message):
            stats.entropy(pk, qk)

    def test_base_entropy_with_axis_0_is_equal_to_default(self, xp):
        pk = xp.asarray([[0.1, 0.2], [0.6, 0.3], [0.3, 0.5]])
        xp_assert_close(stats.entropy(pk, axis=0),
                        stats.entropy(pk))

    def test_entropy_with_axis_0_is_equal_to_default(self, xp):
        pk = xp.asarray([[0.1, 0.2], [0.6, 0.3], [0.3, 0.5]])
        qk = xp.asarray([[0.2, 0.1], [0.3, 0.6], [0.5, 0.3]])
        xp_assert_close(stats.entropy(pk, qk, axis=0),
                        stats.entropy(pk, qk))

    def test_base_entropy_transposed(self, xp):
        pk = xp.asarray([[0.1, 0.2], [0.6, 0.3], [0.3, 0.5]])
        xp_assert_close(stats.entropy(pk.T),
                        stats.entropy(pk, axis=1))

    def test_entropy_transposed(self, xp):
        pk = xp.asarray([[0.1, 0.2], [0.6, 0.3], [0.3, 0.5]])
        qk = xp.asarray([[0.2, 0.1], [0.3, 0.6], [0.5, 0.3]])
        xp_assert_close(stats.entropy(pk.T, qk.T),
                        stats.entropy(pk, qk, axis=1))

    def test_entropy_broadcasting(self, xp):
        rng = np.random.default_rng(74187315492831452)
        x = xp.asarray(rng.random(3))
        y = xp.asarray(rng.random((2, 1)))
        res = stats.entropy(x, y, axis=-1)
        xp_assert_equal(res[0], stats.entropy(x, y[0, ...]))
        xp_assert_equal(res[1], stats.entropy(x, y[1, ...]))

    def test_entropy_shape_mismatch(self, xp):
        x = xp.ones((10, 1, 12))
        y = xp.ones((11, 2))
        message = "Array shapes are incompatible for broadcasting."
        with pytest.raises(ValueError, match=message):
            stats.entropy(x, y)

    def test_input_validation(self, xp):
        x = xp.ones(10)
        message = "`base` must be a positive number."
        with pytest.raises(ValueError, match=message):
            stats.entropy(x, base=-2)


<<<<<<< HEAD
@pytest.mark.skip_xp_backends("dask.array", reason="No sorting in Dask")
@array_api_compatible
@pytest.mark.usefixtures("skip_xp_backends")
=======
>>>>>>> f2e38dbe
class TestDifferentialEntropy:
    """
    Vasicek results are compared with the R package vsgoftest.

    # library(vsgoftest)
    #
    # samp <- c(<values>)
    # entropy.estimate(x = samp, window = <window_length>)

    """

    def test_differential_entropy_vasicek(self, xp):

        random_state = np.random.RandomState(0)
        values = random_state.standard_normal(100)
        values = xp.asarray(values.tolist())

        entropy = stats.differential_entropy(values, method='vasicek')
        xp_assert_close(entropy, xp.asarray(1.342551187000946))

        entropy = stats.differential_entropy(values, window_length=1,
                                             method='vasicek')
        xp_assert_close(entropy, xp.asarray(1.122044177725947))

        entropy = stats.differential_entropy(values, window_length=8,
                                             method='vasicek')
        xp_assert_close(entropy, xp.asarray(1.349401487550325))

    def test_differential_entropy_vasicek_2d_nondefault_axis(self, xp):
        random_state = np.random.RandomState(0)
        values = random_state.standard_normal((3, 100))
        values = xp.asarray(values.tolist())

        entropy = stats.differential_entropy(values, axis=1, method='vasicek')
        ref = xp.asarray([1.342551187000946, 1.341825903922332, 1.293774601883585])
        xp_assert_close(entropy, ref)

        entropy = stats.differential_entropy(values, axis=1, window_length=1,
                                             method='vasicek')
        ref = xp.asarray([1.122044177725947, 1.10294413850758, 1.129615790292772])
        xp_assert_close(entropy, ref)

        entropy = stats.differential_entropy(values, axis=1, window_length=8,
                                             method='vasicek')
        ref = xp.asarray([1.349401487550325, 1.338514126301301, 1.292331889365405])
        xp_assert_close(entropy, ref)


    def test_differential_entropy_raises_value_error(self, xp):
        random_state = np.random.RandomState(0)
        values = random_state.standard_normal((3, 100))
        values = xp.asarray(values.tolist())

        error_str = (
            r"Window length \({window_length}\) must be positive and less "
            r"than half the sample size \({sample_size}\)."
        )

        sample_size = values.shape[1]

        for window_length in {-1, 0, sample_size//2, sample_size}:

            formatted_error_str = error_str.format(
                window_length=window_length,
                sample_size=sample_size,
            )

            with assert_raises(ValueError, match=formatted_error_str):
                stats.differential_entropy(
                    values,
                    window_length=window_length,
                    axis=1,
                )

    @pytest.mark.skip_xp_backends('jax.numpy',
                                  reason="JAX doesn't support item assignment")
    def test_base_differential_entropy_with_axis_0_is_equal_to_default(self, xp):
        random_state = np.random.RandomState(0)
        values = random_state.standard_normal((100, 3))
        values = xp.asarray(values.tolist())

        entropy = stats.differential_entropy(values, axis=0)
        default_entropy = stats.differential_entropy(values)
        xp_assert_close(entropy, default_entropy)

    @pytest.mark.skip_xp_backends('jax.numpy',
                                  reason="JAX doesn't support item assignment")
    def test_base_differential_entropy_transposed(self, xp):
        random_state = np.random.RandomState(0)
        values = random_state.standard_normal((3, 100))
        values = xp.asarray(values.tolist())

        xp_assert_close(
            stats.differential_entropy(values.T),
            stats.differential_entropy(values, axis=1),
        )

    def test_input_validation(self, xp):
        x = np.random.rand(10)
        x = xp.asarray(x.tolist())

        message = "`base` must be a positive number or `None`."
        with pytest.raises(ValueError, match=message):
            stats.differential_entropy(x, base=-2)

        message = "`method` must be one of..."
        with pytest.raises(ValueError, match=message):
            stats.differential_entropy(x, method='ekki-ekki')

    @pytest.mark.parametrize('method', ['vasicek', 'van es',
                                        'ebrahimi', 'correa'])
    def test_consistency(self, method, xp):
        if is_jax(xp) and method == 'ebrahimi':
            pytest.xfail("Needs array assignment.")
        elif is_array_api_strict(xp) and method == 'correa':
            pytest.xfail("Needs fancy indexing.")
        # test that method is a consistent estimator
        n = 10000 if method == 'correa' else 1000000
        rvs = stats.norm.rvs(size=n, random_state=0)
        rvs = xp.asarray(rvs.tolist())
        expected = xp.asarray(float(stats.norm.entropy()))
        res = stats.differential_entropy(rvs, method=method)
        xp_assert_close(res, expected, rtol=0.005)

    # values from differential_entropy reference [6], table 1, n=50, m=7
    norm_rmse_std_cases = {  # method: (RMSE, STD)
                           'vasicek': (0.198, 0.109),
                           'van es': (0.212, 0.110),
                           'correa': (0.135, 0.112),
                           'ebrahimi': (0.128, 0.109)
                           }

    # values from differential_entropy reference [6], table 2, n=50, m=7
    expon_rmse_std_cases = {  # method: (RMSE, STD)
                            'vasicek': (0.194, 0.148),
                            'van es': (0.179, 0.149),
                            'correa': (0.155, 0.152),
                            'ebrahimi': (0.151, 0.148)
                            }

    rmse_std_cases = {norm: norm_rmse_std_cases,
                      expon: expon_rmse_std_cases}

    @pytest.mark.parametrize('method', ['vasicek', 'van es', 'ebrahimi', 'correa'])
    @pytest.mark.parametrize('dist', [norm, expon])
    def test_rmse_std(self, method, dist, xp):
        # test that RMSE and standard deviation of estimators matches values
        # given in differential_entropy reference [6]. Incidentally, also
        # tests vectorization.
        if is_jax(xp) and method == 'ebrahimi':
            pytest.xfail("Needs array assignment.")
        elif is_array_api_strict(xp) and method == 'correa':
            pytest.xfail("Needs fancy indexing.")

        reps, n, m = 10000, 50, 7
        expected = self.rmse_std_cases[dist][method]
        rmse_expected, std_expected = xp.asarray(expected[0]), xp.asarray(expected[1])
        rvs = dist.rvs(size=(reps, n), random_state=0)
        rvs = xp.asarray(rvs.tolist())
        true_entropy = xp.asarray(float(dist.entropy()))
        res = stats.differential_entropy(rvs, window_length=m,
                                         method=method, axis=-1)
        xp_assert_close(xp.sqrt(xp.mean((res - true_entropy)**2)),
                        rmse_expected, atol=0.005)
        xp_test = array_namespace(res)
        xp_assert_close(xp_test.std(res, correction=0), std_expected, atol=0.002)

    @pytest.mark.parametrize('n, method', [(8, 'van es'),
                                           (12, 'ebrahimi'),
                                           (1001, 'vasicek')])
    def test_method_auto(self, n, method, xp):
        if is_jax(xp) and method == 'ebrahimi':
            pytest.xfail("Needs array assignment.")
        rvs = stats.norm.rvs(size=(n,), random_state=0)
        rvs = xp.asarray(rvs.tolist())
        res1 = stats.differential_entropy(rvs)
        res2 = stats.differential_entropy(rvs, method=method)
        xp_assert_equal(res1, res2)

    @pytest.mark.skip_xp_backends('jax.numpy',
                                  reason="JAX doesn't support item assignment")
    @pytest.mark.parametrize('method', ["vasicek", "van es", "correa", "ebrahimi"])
    @pytest.mark.parametrize('dtype', [None, 'float32', 'float64'])
    def test_dtypes_gh21192(self, xp, method, dtype):
        # gh-21192 noted a change in the output of method='ebrahimi'
        # with integer input. Check that the output is consistent regardless
        # of input dtype.
        if is_array_api_strict(xp) and method == 'correa':
            pytest.xfail("Needs fancy indexing.")
        x = [1, 1, 2, 3, 3, 4, 5, 5, 6, 7, 8, 9, 10, 11]
        dtype_in = getattr(xp, str(dtype), None)
        dtype_out = getattr(xp, str(dtype), xp.asarray(1.).dtype)
        res = stats.differential_entropy(xp.asarray(x, dtype=dtype_in), method=method)
        ref = stats.differential_entropy(xp.asarray(x, dtype=xp.float64), method=method)
        xp_assert_close(res, xp.asarray(ref, dtype=dtype_out)[()])<|MERGE_RESOLUTION|>--- conflicted
+++ resolved
@@ -11,13 +11,7 @@
                                          xp_assert_less)
 
 @pytest.mark.skip_xp_backends("dask.array", reason="boolean index assignment")
-@pytest.mark.usefixtures("skip_xp_backends")
-@array_api_compatible
 class TestEntropy:
-<<<<<<< HEAD
-
-=======
->>>>>>> f2e38dbe
     def test_entropy_positive(self, xp):
         # See ticket #497
         pk = xp.asarray([0.5, 0.2, 0.3])
@@ -122,12 +116,7 @@
             stats.entropy(x, base=-2)
 
 
-<<<<<<< HEAD
 @pytest.mark.skip_xp_backends("dask.array", reason="No sorting in Dask")
-@array_api_compatible
-@pytest.mark.usefixtures("skip_xp_backends")
-=======
->>>>>>> f2e38dbe
 class TestDifferentialEntropy:
     """
     Vasicek results are compared with the R package vsgoftest.
