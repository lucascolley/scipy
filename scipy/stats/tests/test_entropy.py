import math
import pytest
from pytest import raises as assert_raises

import numpy as np

from scipy import stats
from scipy.stats import norm, expon  # type: ignore[attr-defined]
from scipy._lib._array_api import array_namespace
from scipy._lib._array_api_no_0d import (xp_assert_close, xp_assert_equal,
                                         xp_assert_less)

<<<<<<< HEAD
@pytest.mark.skip_xp_backends("dask.array", reason="boolean index assignment")
=======
skip_xp_backends = pytest.mark.skip_xp_backends

>>>>>>> 7b21d32e
class TestEntropy:
    def test_entropy_positive(self, xp):
        # See ticket #497
        pk = xp.asarray([0.5, 0.2, 0.3])
        qk = xp.asarray([0.1, 0.25, 0.65])
        eself = stats.entropy(pk, pk)
        edouble = stats.entropy(pk, qk)
        xp_assert_equal(eself, xp.asarray(0.))
        xp_assert_less(-edouble, xp.asarray(0.))

    def test_entropy_base(self, xp):
        pk = xp.ones(16)
        S = stats.entropy(pk, base=2.)
        xp_assert_less(xp.abs(S - 4.), xp.asarray(1.e-5))

        qk = xp.ones(16)
        qk = xp.where(xp.arange(16) < 8, xp.asarray(2.), qk)
        S = stats.entropy(pk, qk)
        S2 = stats.entropy(pk, qk, base=2.)
        xp_assert_less(xp.abs(S/S2 - math.log(2.)), xp.asarray(1.e-5))

    def test_entropy_zero(self, xp):
        # Test for PR-479
        x = xp.asarray([0., 1., 2.])
        xp_assert_close(stats.entropy(x),
                        xp.asarray(0.63651416829481278))

    def test_entropy_2d(self, xp):
        pk = xp.asarray([[0.1, 0.2], [0.6, 0.3], [0.3, 0.5]])
        qk = xp.asarray([[0.2, 0.1], [0.3, 0.6], [0.5, 0.3]])
        xp_assert_close(stats.entropy(pk, qk),
                        xp.asarray([0.1933259, 0.18609809]))

    def test_entropy_2d_zero(self, xp):
        pk = xp.asarray([[0.1, 0.2], [0.6, 0.3], [0.3, 0.5]])
        qk = xp.asarray([[0.0, 0.1], [0.3, 0.6], [0.5, 0.3]])
        xp_assert_close(stats.entropy(pk, qk),
                        xp.asarray([xp.inf, 0.18609809]))

        pk = xp.asarray([[0.0, 0.2], [0.6, 0.3], [0.3, 0.5]])
        xp_assert_close(stats.entropy(pk, qk),
                        xp.asarray([0.17403988, 0.18609809]))

    def test_entropy_base_2d_nondefault_axis(self, xp):
        pk = xp.asarray([[0.1, 0.2], [0.6, 0.3], [0.3, 0.5]])
        xp_assert_close(stats.entropy(pk, axis=1),
                        xp.asarray([0.63651417, 0.63651417, 0.66156324]))

    def test_entropy_2d_nondefault_axis(self, xp):
        pk = xp.asarray([[0.1, 0.2], [0.6, 0.3], [0.3, 0.5]])
        qk = xp.asarray([[0.2, 0.1], [0.3, 0.6], [0.5, 0.3]])
        xp_assert_close(stats.entropy(pk, qk, axis=1),
                        xp.asarray([0.23104906, 0.23104906, 0.12770641]))

    def test_entropy_raises_value_error(self, xp):
        pk = xp.asarray([[0.1, 0.2], [0.6, 0.3], [0.3, 0.5]])
        qk = xp.asarray([[0.1, 0.2], [0.6, 0.3]])
        message = "Array shapes are incompatible for broadcasting."
        with pytest.raises(ValueError, match=message):
            stats.entropy(pk, qk)

    def test_base_entropy_with_axis_0_is_equal_to_default(self, xp):
        pk = xp.asarray([[0.1, 0.2], [0.6, 0.3], [0.3, 0.5]])
        xp_assert_close(stats.entropy(pk, axis=0),
                        stats.entropy(pk))

    def test_entropy_with_axis_0_is_equal_to_default(self, xp):
        pk = xp.asarray([[0.1, 0.2], [0.6, 0.3], [0.3, 0.5]])
        qk = xp.asarray([[0.2, 0.1], [0.3, 0.6], [0.5, 0.3]])
        xp_assert_close(stats.entropy(pk, qk, axis=0),
                        stats.entropy(pk, qk))

    def test_base_entropy_transposed(self, xp):
        pk = xp.asarray([[0.1, 0.2], [0.6, 0.3], [0.3, 0.5]])
        xp_assert_close(stats.entropy(pk.T),
                        stats.entropy(pk, axis=1))

    def test_entropy_transposed(self, xp):
        pk = xp.asarray([[0.1, 0.2], [0.6, 0.3], [0.3, 0.5]])
        qk = xp.asarray([[0.2, 0.1], [0.3, 0.6], [0.5, 0.3]])
        xp_assert_close(stats.entropy(pk.T, qk.T),
                        stats.entropy(pk, qk, axis=1))

    def test_entropy_broadcasting(self, xp):
        rng = np.random.default_rng(74187315492831452)
        x = xp.asarray(rng.random(3))
        y = xp.asarray(rng.random((2, 1)))
        res = stats.entropy(x, y, axis=-1)
        xp_assert_equal(res[0], stats.entropy(x, y[0, ...]))
        xp_assert_equal(res[1], stats.entropy(x, y[1, ...]))

    def test_entropy_shape_mismatch(self, xp):
        x = xp.ones((10, 1, 12))
        y = xp.ones((11, 2))
        message = "Array shapes are incompatible for broadcasting."
        with pytest.raises(ValueError, match=message):
            stats.entropy(x, y)

    def test_input_validation(self, xp):
        x = xp.ones(10)
        message = "`base` must be a positive number."
        with pytest.raises(ValueError, match=message):
            stats.entropy(x, base=-2)


@pytest.mark.skip_xp_backends("dask.array", reason="No sorting in Dask")
class TestDifferentialEntropy:
    """
    Vasicek results are compared with the R package vsgoftest.

    # library(vsgoftest)
    #
    # samp <- c(<values>)
    # entropy.estimate(x = samp, window = <window_length>)

    """

    def test_differential_entropy_vasicek(self, xp):

        random_state = np.random.RandomState(0)
        values = random_state.standard_normal(100)
        values = xp.asarray(values.tolist())

        entropy = stats.differential_entropy(values, method='vasicek')
        xp_assert_close(entropy, xp.asarray(1.342551187000946))

        entropy = stats.differential_entropy(values, window_length=1,
                                             method='vasicek')
        xp_assert_close(entropy, xp.asarray(1.122044177725947))

        entropy = stats.differential_entropy(values, window_length=8,
                                             method='vasicek')
        xp_assert_close(entropy, xp.asarray(1.349401487550325))

    def test_differential_entropy_vasicek_2d_nondefault_axis(self, xp):
        random_state = np.random.RandomState(0)
        values = random_state.standard_normal((3, 100))
        values = xp.asarray(values.tolist())

        entropy = stats.differential_entropy(values, axis=1, method='vasicek')
        ref = xp.asarray([1.342551187000946, 1.341825903922332, 1.293774601883585])
        xp_assert_close(entropy, ref)

        entropy = stats.differential_entropy(values, axis=1, window_length=1,
                                             method='vasicek')
        ref = xp.asarray([1.122044177725947, 1.10294413850758, 1.129615790292772])
        xp_assert_close(entropy, ref)

        entropy = stats.differential_entropy(values, axis=1, window_length=8,
                                             method='vasicek')
        ref = xp.asarray([1.349401487550325, 1.338514126301301, 1.292331889365405])
        xp_assert_close(entropy, ref)


    def test_differential_entropy_raises_value_error(self, xp):
        random_state = np.random.RandomState(0)
        values = random_state.standard_normal((3, 100))
        values = xp.asarray(values.tolist())

        error_str = (
            r"Window length \({window_length}\) must be positive and less "
            r"than half the sample size \({sample_size}\)."
        )

        sample_size = values.shape[1]

        for window_length in {-1, 0, sample_size//2, sample_size}:

            formatted_error_str = error_str.format(
                window_length=window_length,
                sample_size=sample_size,
            )

            with assert_raises(ValueError, match=formatted_error_str):
                stats.differential_entropy(
                    values,
                    window_length=window_length,
                    axis=1,
                )

    @pytest.mark.skip_xp_backends('jax.numpy',
                                  reason="JAX doesn't support item assignment")
    def test_base_differential_entropy_with_axis_0_is_equal_to_default(self, xp):
        random_state = np.random.RandomState(0)
        values = random_state.standard_normal((100, 3))
        values = xp.asarray(values.tolist())

        entropy = stats.differential_entropy(values, axis=0)
        default_entropy = stats.differential_entropy(values)
        xp_assert_close(entropy, default_entropy)

    @pytest.mark.skip_xp_backends('jax.numpy',
                                  reason="JAX doesn't support item assignment")
    def test_base_differential_entropy_transposed(self, xp):
        random_state = np.random.RandomState(0)
        values = random_state.standard_normal((3, 100))
        values = xp.asarray(values.tolist())

        xp_assert_close(
            stats.differential_entropy(values.T),
            stats.differential_entropy(values, axis=1),
        )

    def test_input_validation(self, xp):
        x = np.random.rand(10)
        x = xp.asarray(x.tolist())

        message = "`base` must be a positive number or `None`."
        with pytest.raises(ValueError, match=message):
            stats.differential_entropy(x, base=-2)

        message = "`method` must be one of..."
        with pytest.raises(ValueError, match=message):
            stats.differential_entropy(x, method='ekki-ekki')

    @pytest.mark.parametrize('method', [
        'vasicek',
        'van es',
        pytest.param(
            'ebrahimi',
            marks=skip_xp_backends("jax.numpy",
                                   reason="JAX doesn't support item assignment")
        ),
        pytest.param(
            'correa',
            marks=skip_xp_backends("array_api_strict",
                                   reason="Needs fancy indexing.")
        )
    ])
    def test_consistency(self, method, xp):
        # test that method is a consistent estimator
        n = 10000 if method == 'correa' else 1000000
        rvs = stats.norm.rvs(size=n, random_state=0)
        rvs = xp.asarray(rvs.tolist())
        expected = xp.asarray(float(stats.norm.entropy()))
        res = stats.differential_entropy(rvs, method=method)
        xp_assert_close(res, expected, rtol=0.005)

    # values from differential_entropy reference [6], table 1, n=50, m=7
    norm_rmse_std_cases = {  # method: (RMSE, STD)
                           'vasicek': (0.198, 0.109),
                           'van es': (0.212, 0.110),
                           'correa': (0.135, 0.112),
                           'ebrahimi': (0.128, 0.109)
                           }

    # values from differential_entropy reference [6], table 2, n=50, m=7
    expon_rmse_std_cases = {  # method: (RMSE, STD)
                            'vasicek': (0.194, 0.148),
                            'van es': (0.179, 0.149),
                            'correa': (0.155, 0.152),
                            'ebrahimi': (0.151, 0.148)
                            }

    rmse_std_cases = {norm: norm_rmse_std_cases,
                      expon: expon_rmse_std_cases}

    @pytest.mark.parametrize('method', [
        'vasicek',
        'van es',
        pytest.param(
            'ebrahimi',
            marks=skip_xp_backends("jax.numpy",
                                   reason="JAX doesn't support item assignment")
        ),
        pytest.param(
            'correa',
            marks=skip_xp_backends("array_api_strict",
                                   reason="Needs fancy indexing.")
        )
    ])
    @pytest.mark.parametrize('dist', [norm, expon])
    def test_rmse_std(self, method, dist, xp):
        # test that RMSE and standard deviation of estimators matches values
        # given in differential_entropy reference [6]. Incidentally, also
        # tests vectorization.
        reps, n, m = 10000, 50, 7
        expected = self.rmse_std_cases[dist][method]
        rmse_expected, std_expected = xp.asarray(expected[0]), xp.asarray(expected[1])
        rvs = dist.rvs(size=(reps, n), random_state=0)
        rvs = xp.asarray(rvs.tolist())
        true_entropy = xp.asarray(float(dist.entropy()))
        res = stats.differential_entropy(rvs, window_length=m,
                                         method=method, axis=-1)
        xp_assert_close(xp.sqrt(xp.mean((res - true_entropy)**2)),
                        rmse_expected, atol=0.005)
        xp_test = array_namespace(res)
        xp_assert_close(xp_test.std(res, correction=0), std_expected, atol=0.002)

    @pytest.mark.parametrize('n, method', [
        (8, 'van es'),
        pytest.param(
            12, 'ebrahimi',
            marks=skip_xp_backends("jax.numpy", reason="Needs array assignment")
        ),
        (1001, 'vasicek')
    ])
    def test_method_auto(self, n, method, xp):
        rvs = stats.norm.rvs(size=(n,), random_state=0)
        rvs = xp.asarray(rvs.tolist())
        res1 = stats.differential_entropy(rvs)
        res2 = stats.differential_entropy(rvs, method=method)
        xp_assert_equal(res1, res2)

    @pytest.mark.skip_xp_backends('jax.numpy',
                                  reason="JAX doesn't support item assignment")
    @pytest.mark.parametrize('method', [
        "vasicek",
        "van es",
        pytest.param(
            "correa",
            marks=skip_xp_backends("array_api_strict", reason="Needs fancy indexing.")
        ),
        "ebrahimi"
    ])
    @pytest.mark.parametrize('dtype', [None, 'float32', 'float64'])
    def test_dtypes_gh21192(self, xp, method, dtype):
        # gh-21192 noted a change in the output of method='ebrahimi'
        # with integer input. Check that the output is consistent regardless
        # of input dtype.
        x = [1, 1, 2, 3, 3, 4, 5, 5, 6, 7, 8, 9, 10, 11]
        dtype_in = getattr(xp, str(dtype), None)
        dtype_out = getattr(xp, str(dtype), xp.asarray(1.).dtype)
        res = stats.differential_entropy(xp.asarray(x, dtype=dtype_in), method=method)
        ref = stats.differential_entropy(xp.asarray(x, dtype=xp.float64), method=method)
        xp_assert_close(res, xp.asarray(ref, dtype=dtype_out)[()])<|MERGE_RESOLUTION|>--- conflicted
+++ resolved
@@ -10,12 +10,9 @@
 from scipy._lib._array_api_no_0d import (xp_assert_close, xp_assert_equal,
                                          xp_assert_less)
 
-<<<<<<< HEAD
+skip_xp_backends = pytest.mark.skip_xp_backends
+
 @pytest.mark.skip_xp_backends("dask.array", reason="boolean index assignment")
-=======
-skip_xp_backends = pytest.mark.skip_xp_backends
-
->>>>>>> 7b21d32e
 class TestEntropy:
     def test_entropy_positive(self, xp):
         # See ticket #497
