--- conflicted
+++ resolved
@@ -8177,10 +8177,7 @@
     methods = ["fisher", "pearson", "tippett", "stouffer", "mudholkar_george"]
 
     @skip_xp_backends('dask.array', reason='no sorting in Dask')
-<<<<<<< HEAD
-=======
     @skip_xp_backends(cpu_only=True, exceptions=['cupy', 'jax.numpy'])
->>>>>>> 32b1199e
     @pytest.mark.parametrize("variant", ["single", "all", "random"])
     @pytest.mark.parametrize("method", methods)
     def test_monotonicity(self, variant, method, xp):
