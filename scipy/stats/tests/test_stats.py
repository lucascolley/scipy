--- conflicted
+++ resolved
@@ -3651,14 +3651,10 @@
                 res = stat_fun(x)
         xp_assert_equal(res, xp.asarray(xp.nan))
 
-<<<<<<< HEAD
-    @array_api_compatible
     # ignore warning for dask
     @pytest.mark.filterwarnings("ignore:invalid value encountered in scalar divide")
-=======
     @skip_xp_backends('jax.numpy',
                       reason="JAX arrays do not support item assignment")
->>>>>>> f2e38dbe
     def test_skewness(self, xp):
         # Scalar test case
         y = stats.skew(xp.asarray(self.scalar_testcase))
@@ -3725,15 +3721,8 @@
             a[:, 0] = 1.01
             stats.skew(a)
 
-<<<<<<< HEAD
     @skip_xp_backends('jax.numpy', reason="JAX arrays do not support item assignment")
     @skip_xp_backends('dask.array', reason='boolean index assignment')
-    @pytest.mark.usefixtures("skip_xp_backends")
-    @array_api_compatible
-=======
-    @skip_xp_backends('jax.numpy',
-                      reason="JAX arrays do not support item assignment")
->>>>>>> f2e38dbe
     @pytest.mark.parametrize('axis', [-1, 0, 2, None])
     @pytest.mark.parametrize('bias', [False, True])
     def test_vectorization(self, xp, axis, bias):
@@ -3766,12 +3755,7 @@
 
     @skip_xp_backends('jax.numpy',
                       reason='JAX arrays do not support item assignment')
-<<<<<<< HEAD
-    @pytest.mark.usefixtures("skip_xp_backends")
     @pytest.mark.filterwarnings("ignore:invalid value encountered in scalar divide")
-    @array_api_compatible
-=======
->>>>>>> f2e38dbe
     def test_kurtosis(self, xp):
         # Scalar test case
         y = stats.kurtosis(xp.asarray(self.scalar_testcase))
@@ -3833,15 +3817,8 @@
             assert xp.isnan(stats.kurtosis(a / float(2**50), fisher=False))
             assert xp.isnan(stats.kurtosis(a, fisher=False, bias=False))
 
-<<<<<<< HEAD
     @skip_xp_backends('jax.numpy', reason='JAX arrays do not support item assignment')
     @skip_xp_backends('dask.array', reason='boolean index assignment')
-    @pytest.mark.usefixtures("skip_xp_backends")
-    @array_api_compatible
-=======
-    @skip_xp_backends('jax.numpy',
-                      reason='JAX arrays do not support item assignment')
->>>>>>> f2e38dbe
     @pytest.mark.parametrize('axis', [-1, 0, 2, None])
     @pytest.mark.parametrize('bias', [False, True])
     @pytest.mark.parametrize('fisher', [False, True])
@@ -3925,11 +3902,8 @@
     P1_1_l = P1_1 / 2
     P1_1_g = 1 - (P1_1 / 2)
 
-<<<<<<< HEAD
     @pytest.mark.filterwarnings("ignore::RuntimeWarning") # for dask, multiple warnings
-=======
     @skip_xp_backends(cpu_only=True, exceptions=["cupy", "jax.numpy"])
->>>>>>> f2e38dbe
     def test_onesample(self, xp):
         with suppress_warnings() as sup, \
                 np.errstate(invalid="ignore", divide="ignore"):
@@ -3982,11 +3956,8 @@
             assert_raises(ValueError, stats.ttest_1samp, x, 5.0,
                           nan_policy='foobar')
 
-<<<<<<< HEAD
     @pytest.mark.filterwarnings("ignore:divide by zero encountered in divide")
-=======
     @skip_xp_backends(cpu_only=True, exceptions=["cupy", "jax.numpy"])
->>>>>>> f2e38dbe
     def test_1samp_alternative(self, xp):
         message = "`alternative` must be 'less', 'greater', or 'two-sided'."
         with pytest.raises(ValueError, match=message):
@@ -6087,12 +6058,8 @@
     xp_assert_close(res.pvalue, pr_2D)
 
 
-<<<<<<< HEAD
 @pytest.mark.filterwarnings("ignore::RuntimeWarning")  # for dask, multiple warnings
-@array_api_compatible
-=======
 @pytest.mark.skip_xp_backends(cpu_only=True, exceptions=["cupy", "jax.numpy"])
->>>>>>> f2e38dbe
 def test_ttest_ind_zero_division(xp):
     # test zero division problem
     x = xp.zeros(3)
@@ -6136,11 +6103,7 @@
                     atol=1e-15)
 
 
-<<<<<<< HEAD
 @pytest.mark.filterwarnings("ignore::FutureWarning") # for dask
-@array_api_compatible
-=======
->>>>>>> f2e38dbe
 def test_ttest_ind_empty_1d_returns_nan(xp):
     # Two empty inputs should return a TtestResult containing nan
     # for both values.
@@ -6156,12 +6119,7 @@
 
 
 @skip_xp_backends('cupy', reason='cupy/cupy#8391')
-<<<<<<< HEAD
 @pytest.mark.filterwarnings("ignore::FutureWarning") # for dask
-@pytest.mark.usefixtures("skip_xp_backends")
-@array_api_compatible
-=======
->>>>>>> f2e38dbe
 @pytest.mark.parametrize('b, expected_shape',
                          [(np.empty((1, 5, 0)), (3, 5)),
                           (np.empty((1, 0, 0)), (3, 0))])
@@ -6218,12 +6176,8 @@
     stats.ttest_ind_from_stats(mean1, std1, nobs1, mean2, std2, nobs2)
 
 
-<<<<<<< HEAD
 @pytest.mark.filterwarnings("ignore::RuntimeWarning")  # for dask, multiple warnings
-@array_api_compatible
-=======
 @skip_xp_backends(cpu_only=True, exceptions=["cupy", "jax.numpy"])
->>>>>>> f2e38dbe
 def test_ttest_ind_from_stats_inputs_zero(xp):
     # Regression test for gh-6409.
     zero = xp.asarray(0.)
@@ -6235,11 +6189,7 @@
 
 
 @pytest.mark.skip_xp_backends(cpu_only=True, reason='Test uses ks_1samp')
-<<<<<<< HEAD
-@pytest.mark.usefixtures("skip_xp_backends")
 @pytest.mark.filterwarnings("ignore::RuntimeWarning") # for dask, multiple warnings
-=======
->>>>>>> f2e38dbe
 def test_ttest_uniform_pvalues(xp):
     # test that p-values are uniformly distributed under the null hypothesis
     rng = np.random.default_rng(246834602926842)
@@ -6278,11 +6228,7 @@
 
 
 @pytest.mark.slow
-<<<<<<< HEAD
 @pytest.mark.filterwarnings("ignore::RuntimeWarning") # for dask, multiple warnings
-@array_api_compatible
-=======
->>>>>>> f2e38dbe
 def test_ttest_1samp_new(xp):
     n1, n2, n3 = (10, 15, 20)
     rvn1 = stats.norm.rvs(loc=5, scale=10, size=(n1, n2, n3))
@@ -6400,11 +6346,7 @@
 
 
 class TestDescribe:
-<<<<<<< HEAD
     @pytest.mark.filterwarnings("ignore::RuntimeWarning") # for dask
-    @array_api_compatible
-=======
->>>>>>> f2e38dbe
     def test_describe_scalar(self, xp):
         with suppress_warnings() as sup, \
               np.errstate(invalid="ignore", divide="ignore"):
