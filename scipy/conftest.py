# Pytest customization
import json
import os
import warnings
import tempfile
from contextlib import contextmanager
from typing import Literal

import numpy as np
import numpy.testing as npt
import pytest
import hypothesis

from scipy._lib._fpumode import get_fpu_mode
from scipy._lib._testutils import FPUModeChangeWarning
<<<<<<< HEAD
from scipy._lib._array_api import SCIPY_ARRAY_API, SCIPY_DEVICE, xp_device
=======
from scipy._lib._array_api import SCIPY_ARRAY_API, SCIPY_DEVICE, array_namespace
>>>>>>> 564da792
from scipy._lib import _pep440

try:
    from scipy_doctest.conftest import dt_config
    HAVE_SCPDT = True
except ModuleNotFoundError:
    HAVE_SCPDT = False

try:
    import pytest_run_parallel  # noqa:F401
    PARALLEL_RUN_AVAILABLE = True
except Exception:
    PARALLEL_RUN_AVAILABLE = False


def pytest_configure(config):
    try:
        import pytest_timeout  # noqa:F401
    except Exception:
        config.addinivalue_line(
            "markers", 'timeout: mark a test for a non-default timeout')
    try:
        # This is a more reliable test of whether pytest_fail_slow is installed
        # When I uninstalled it, `import pytest_fail_slow` didn't fail!
        from pytest_fail_slow import parse_duration  # type: ignore[import-not-found] # noqa:F401,E501
    except Exception:
        config.addinivalue_line(
            "markers", 'fail_slow: mark a test for a non-default timeout failure')

    if not PARALLEL_RUN_AVAILABLE:
        config.addinivalue_line(
            'markers',
            'parallel_threads(n): run the given test function in parallel '
            'using `n` threads.')
        config.addinivalue_line(
            "markers",
            "thread_unsafe: mark the test function as single-threaded",
        )
        config.addinivalue_line(
            "markers",
            "iterations(n): run the given test function `n` times in each thread",
        )


def pytest_runtest_setup(item):
    mark = item.get_closest_marker("xslow")
    if mark is not None:
        try:
            v = int(os.environ.get('SCIPY_XSLOW', '0'))
        except ValueError:
            v = False
        if not v:
            pytest.skip("very slow test; "
                        "set environment variable SCIPY_XSLOW=1 to run it")
    mark = item.get_closest_marker("xfail_on_32bit")
    if mark is not None and np.intp(0).itemsize < 8:
        pytest.xfail(f'Fails on our 32-bit test platform(s): {mark.args[0]}')

    # Older versions of threadpoolctl have an issue that may lead to this
    # warning being emitted, see gh-14441
    with npt.suppress_warnings() as sup:
        sup.filter(pytest.PytestUnraisableExceptionWarning)

        try:
            from threadpoolctl import threadpool_limits

            HAS_THREADPOOLCTL = True
        except Exception:  # observed in gh-14441: (ImportError, AttributeError)
            # Optional dependency only. All exceptions are caught, for robustness
            HAS_THREADPOOLCTL = False

        if HAS_THREADPOOLCTL:
            # Set the number of openmp threads based on the number of workers
            # xdist is using to prevent oversubscription. Simplified version of what
            # sklearn does (it can rely on threadpoolctl and its builtin OpenMP helper
            # functions)
            try:
                xdist_worker_count = int(os.environ['PYTEST_XDIST_WORKER_COUNT'])
            except KeyError:
                # raises when pytest-xdist is not installed
                return

            if not os.getenv('OMP_NUM_THREADS'):
                max_openmp_threads = os.cpu_count() // 2  # use nr of physical cores
                threads_per_worker = max(max_openmp_threads // xdist_worker_count, 1)
                try:
                    threadpool_limits(threads_per_worker, user_api='blas')
                except Exception:
                    # May raise AttributeError for older versions of OpenBLAS.
                    # Catch any error for robustness.
                    return


@pytest.fixture(scope="function", autouse=True)
def check_fpu_mode(request):
    """
    Check FPU mode was not changed during the test.
    """
    old_mode = get_fpu_mode()
    yield
    new_mode = get_fpu_mode()

    if old_mode != new_mode:
        warnings.warn(f"FPU mode changed from {old_mode:#x} to {new_mode:#x} during "
                      "the test",
                      category=FPUModeChangeWarning, stacklevel=0)


if not PARALLEL_RUN_AVAILABLE:
    @pytest.fixture
    def num_parallel_threads():
        return 1


# Array API backend handling
xp_available_backends = {'numpy': np}

if SCIPY_ARRAY_API and isinstance(SCIPY_ARRAY_API, str):
    # fill the dict of backends with available libraries
    try:
        import array_api_strict
        xp_available_backends.update({'array_api_strict': array_api_strict})
        if _pep440.parse(array_api_strict.__version__) < _pep440.Version('2.0'):
            raise ImportError("array-api-strict must be >= version 2.0")
        array_api_strict.set_array_api_strict_flags(
            api_version='2023.12'
        )
    except ImportError:
        pass

    try:
        import torch  # type: ignore[import-not-found]
        xp_available_backends.update({'torch': torch})
        # can use `mps` or `cpu`
        torch.set_default_device(SCIPY_DEVICE)

        # default to float64 unless explicitly requested
        default = os.getenv('SCIPY_DEFAULT_DTYPE', default='float64')
        if default == 'float64':
            torch.set_default_dtype(torch.float64)
        elif default != "float32":
            raise ValueError(
                "SCIPY_DEFAULT_DTYPE env var, if set, can only be either 'float64' "
               f"or 'float32'. Got '{default}' instead."
            )
    except ImportError:
        pass

    try:
        import cupy  # type: ignore[import-not-found]
        xp_available_backends.update({'cupy': cupy})
    except ImportError:
        pass

    try:
        import jax.numpy  # type: ignore[import-not-found]
        xp_available_backends.update({'jax.numpy': jax.numpy})
        jax.config.update("jax_enable_x64", True)
        jax.config.update("jax_default_device", jax.devices(SCIPY_DEVICE)[0])
    except ImportError:
        pass

    try:
        import dask.array as da
        xp_available_backends.update({'dask.array': da})
    except ImportError:
        pass

    # by default, use all available backends
    if SCIPY_ARRAY_API.lower() not in ("1", "true"):
        SCIPY_ARRAY_API_ = json.loads(SCIPY_ARRAY_API)

        if 'all' in SCIPY_ARRAY_API_:
            pass  # same as True
        else:
            # only select a subset of backend by filtering out the dict
            try:
                xp_available_backends = {
                    backend: xp_available_backends[backend]
                    for backend in SCIPY_ARRAY_API_
                }
            except KeyError:
                msg = f"'--array-api-backend' must be in {xp_available_backends.keys()}"
                raise ValueError(msg)


if 'cupy' in xp_available_backends:
    SCIPY_DEVICE = 'cuda'

    # this is annoying in CuPy 13.x
    warnings.filterwarnings(
        'ignore', 'cupyx.jit.rawkernel is experimental', category=FutureWarning
    )
    from cupyx.scipy import signal
    del signal


@pytest.fixture(params=[
    pytest.param(v, id=k, marks=pytest.mark.array_api_backends)
    for k, v in xp_available_backends.items()
])
def xp(request):
    """Run the test that uses this fixture on each available array API library.

    You can select all and only the tests that use the `xp` fixture by
    passing `-m array_api_backends` to pytest.

    You can select where individual tests run through the `@skip_xp_backends`,
    `@xfail_xp_backends`, and `@skip_xp_invalid_arg` pytest markers.

    Please read: https://docs.scipy.org/doc/scipy/dev/api-dev/array_api.html#adding-tests
    """
    # Read all @pytest.marks.skip_xp_backends markers that decorate to the test,
    # if any, and raise pytest.skip() if the current xp is in the list.
    skip_or_xfail_xp_backends(request, "skip")
    # Read all @pytest.marks.xfail_xp_backends markers that decorate the test,
    # if any, and raise pytest.xfail() if the current xp is in the list.
    skip_or_xfail_xp_backends(request, "xfail")

    xp = request.param
    # Potentially wrap namespace with array_api_compat
    xp = array_namespace(xp.empty(0))

    if SCIPY_ARRAY_API:
        from scipy._lib._array_api import default_xp

        # Throughout all calls to assert_almost_equal, assert_array_almost_equal, and
        # xp_assert_* functions, test that the array namespace is xp in both the
        # expected and actual arrays. This is to detect the case where both arrays are
        # erroneously just plain numpy while xp is something else.
        with default_xp(xp):
            yield xp
    else:
        yield xp


skip_xp_invalid_arg = pytest.mark.skipif(SCIPY_ARRAY_API,
    reason = ('Test involves masked arrays, object arrays, or other types '
              'that are not valid input when `SCIPY_ARRAY_API` is used.'))


def _backends_kwargs_from_request(request, skip_or_xfail):
    """A helper for {skip,xfail}_xp_backends"""
    # do not allow multiple backends
    args_ = request.keywords[f'{skip_or_xfail}_xp_backends'].args
    if len(args_) > 1:
        # np_only / cpu_only has args=(), otherwise it's ('numpy',)
        # and we do not allow ('numpy', 'cupy')
        raise ValueError(f"multiple backends: {args_}")

    markers = list(request.node.iter_markers(f'{skip_or_xfail}_xp_backends'))
    backends = []
    kwargs = {}
    for marker in markers:
        if marker.kwargs.get('np_only', False):
            kwargs['np_only'] = True
            kwargs['exceptions'] = marker.kwargs.get('exceptions', [])
            kwargs['reason'] = marker.kwargs.get('reason', None)
        elif marker.kwargs.get('cpu_only', False):
            if not kwargs.get('np_only', False):
                # if np_only is given, it is certainly cpu only
                kwargs['cpu_only'] = True
                kwargs['exceptions'] = marker.kwargs.get('exceptions', [])
                kwargs['reason'] = marker.kwargs.get('reason', None)

        # add backends, if any
        if len(marker.args) == 1:
            backend = marker.args[0]
            backends.append(backend)
            kwargs.update(**{backend: marker.kwargs})
            for kwarg in ("cpu_only", "np_only", "exceptions"):
                if marker.kwargs.get(kwarg):
                    raise ValueError(f"{kwarg} is mutually exclusive with {backend}")
        elif len(marker.args) > 1:
            raise ValueError(
                f"Please specify only one backend per marker: {marker.args}"
            )

    return backends, kwargs


def skip_or_xfail_xp_backends(request: pytest.FixtureRequest,
                              skip_or_xfail: Literal['skip', 'xfail']) -> None:
    """
    Helper of the `xp` fixture.
    Skip or xfail based on the ``skip_xp_backends`` or ``xfail_xp_backends`` markers.

    See the "Support for the array API standard" docs page for usage examples.

    Usage
    -----
    ::
        skip_xp_backends = pytest.mark.skip_xp_backends
        xfail_xp_backends = pytest.mark.xfail_xp_backends
        ...

        @skip_xp_backends(backend, *, reason=None)
        @skip_xp_backends(*, cpu_only=True, exceptions=(), reason=None)
        @skip_xp_backends(*, np_only=True, exceptions=(), reason=None)

        @xfail_xp_backends(backend, *, reason=None)
        @xfail_xp_backends(*, cpu_only=True, exceptions=(), reason=None)
        @xfail_xp_backends(*, np_only=True, exceptions=(), reason=None)

    Parameters
    ----------
    backend : str, optional
        Backend to skip/xfail, e.g. ``"torch"``.
        Mutually exclusive with ``cpu_only`` and ``np_only``.
    cpu_only : bool, optional
        When ``True``, the test is skipped/xfailed on non-CPU devices,
        minus exceptions. Mutually exclusive with ``backend``.
    np_only : bool, optional
        When ``True``, the test is skipped/xfailed for all backends other
        than the default NumPy backend and the exceptions.
        Mutually exclusive with ``backend``. Implies ``cpu_only``.
    reason : str, optional
        A reason for the skip/xfail. If omitted, a default reason is used.
    exceptions : list[str], optional
        A list of exceptions for use with ``cpu_only`` or ``np_only``.
        This should be provided when delegation is implemented for some,
        but not all, non-CPU/non-NumPy backends.
    """
    if f"{skip_or_xfail}_xp_backends" not in request.keywords:
        return

    backends, kwargs = _backends_kwargs_from_request(
        request, skip_or_xfail=skip_or_xfail
    )
    xp = request.param
    skip_or_xfail = getattr(pytest, skip_or_xfail)
    np_only = kwargs.get("np_only", False)
    cpu_only = kwargs.get("cpu_only", False)
    exceptions = kwargs.get("exceptions", [])

    if reasons := kwargs.get("reasons"):
        raise ValueError(f"provide a single `reason=` kwarg; got {reasons=} instead")

    # input validation
    if np_only and cpu_only:
        # np_only is a stricter subset of cpu_only
        cpu_only = False

    # Test explicit backends first so that their reason can override
    # those from cpu_only
    for backend in backends:
        if xp.__name__ == backend:
            reason = kwargs[backend].get('reason')
            if not reason:
                reason = f"do not run with array API backend: {backend}"
            skip_or_xfail(reason=reason)

    if np_only:
        reason = kwargs.get("reason")
        if not reason:
            reason = "do not run with non-NumPy backends"

        if xp.__name__ != 'numpy' and xp.__name__ not in exceptions:
            skip_or_xfail(reason=reason)
        return

    if cpu_only:
        reason = kwargs.get("reason")
        if not reason:
            reason = ("no array-agnostic implementation or delegation available "
                      "for this backend and device")

        exceptions = [] if exceptions is None else exceptions
        if SCIPY_ARRAY_API and SCIPY_DEVICE != 'cpu':
            if xp.__name__ == 'cupy' and 'cupy' not in exceptions:
                skip_or_xfail(reason=reason)
            elif xp.__name__ == 'torch' and 'torch' not in exceptions:
                if 'cpu' not in xp.empty(0).device.type:
                    skip_or_xfail(reason=reason)
            elif xp.__name__ == 'jax.numpy' and 'jax.numpy' not in exceptions:
                for d in xp.empty(0).devices():
                    if 'cpu' not in d.device_kind:
                        skip_or_xfail(reason=reason)
            elif xp.__name__ == 'dask.array':
                if xp_device(xp.empty(0)) != 'cpu':
                    skip_or_xfail(reason=reason)


# Following the approach of NumPy's conftest.py...
# Use a known and persistent tmpdir for hypothesis' caches, which
# can be automatically cleared by the OS or user.
hypothesis.configuration.set_hypothesis_home_dir(
    os.path.join(tempfile.gettempdir(), ".hypothesis")
)

# We register two custom profiles for SciPy - for details see
# https://hypothesis.readthedocs.io/en/latest/settings.html
# The first is designed for our own CI runs; the latter also
# forces determinism and is designed for use via scipy.test()
hypothesis.settings.register_profile(
    name="nondeterministic", deadline=None, print_blob=True,
)
hypothesis.settings.register_profile(
    name="deterministic",
    deadline=None, print_blob=True, database=None, derandomize=True,
    suppress_health_check=list(hypothesis.HealthCheck),
)

# Profile is currently set by environment variable `SCIPY_HYPOTHESIS_PROFILE`
# In the future, it would be good to work the choice into dev.py.
SCIPY_HYPOTHESIS_PROFILE = os.environ.get("SCIPY_HYPOTHESIS_PROFILE",
                                          "deterministic")
hypothesis.settings.load_profile(SCIPY_HYPOTHESIS_PROFILE)


############################################################################
# doctesting stuff

if HAVE_SCPDT:

    # FIXME: populate the dict once
    @contextmanager
    def warnings_errors_and_rng(test=None):
        """Temporarily turn (almost) all warnings to errors.

        Filter out known warnings which we allow.
        """
        known_warnings = dict()

        # these functions are known to emit "divide by zero" RuntimeWarnings
        divide_by_zero = [
            'scipy.linalg.norm', 'scipy.ndimage.center_of_mass',
        ]
        for name in divide_by_zero:
            known_warnings[name] = dict(category=RuntimeWarning,
                                        message='divide by zero')

        # Deprecated stuff in scipy.signal and elsewhere
        deprecated = [
            'scipy.signal.cwt', 'scipy.signal.morlet', 'scipy.signal.morlet2',
            'scipy.signal.ricker',
            'scipy.integrate.simpson',
            'scipy.interpolate.interp2d',
            'scipy.linalg.kron',
        ]
        for name in deprecated:
            known_warnings[name] = dict(category=DeprecationWarning)

        from scipy import integrate
        # the functions are known to emit IntegrationWarnings
        integration_w = ['scipy.special.ellip_normal',
                         'scipy.special.ellip_harm_2',
        ]
        for name in integration_w:
            known_warnings[name] = dict(category=integrate.IntegrationWarning,
                                        message='The occurrence of roundoff')

        # scipy.stats deliberately emits UserWarnings sometimes
        user_w = ['scipy.stats.anderson_ksamp', 'scipy.stats.kurtosistest',
                  'scipy.stats.normaltest', 'scipy.sparse.linalg.norm']
        for name in user_w:
            known_warnings[name] = dict(category=UserWarning)

        # additional one-off warnings to filter
        dct = {
            'scipy.sparse.linalg.norm':
                dict(category=UserWarning, message="Exited at iteration"),
            # tutorials
            'linalg.rst':
                dict(message='the matrix subclass is not',
                     category=PendingDeprecationWarning),
            'stats.rst':
                dict(message='The maximum number of subdivisions',
                     category=integrate.IntegrationWarning),
        }
        known_warnings.update(dct)

        # these legitimately emit warnings in examples
        legit = set('scipy.signal.normalize')

        # Now, the meat of the matter: filter warnings,
        # also control the random seed for each doctest.

        # XXX: this matches the refguide-check behavior, but is a tad strange:
        # makes sure that the seed the old-fashioned np.random* methods is
        # *NOT* reproducible but the new-style `default_rng()` *IS* repoducible.
        # Should these two be either both repro or both not repro?

        from scipy._lib._util import _fixed_default_rng
        import numpy as np
        with _fixed_default_rng():
            np.random.seed(None)
            with warnings.catch_warnings():
                if test and test.name in known_warnings:
                    warnings.filterwarnings('ignore',
                                            **known_warnings[test.name])
                    yield
                elif test and test.name in legit:
                    yield
                else:
                    warnings.simplefilter('error', Warning)
                    yield

    dt_config.user_context_mgr = warnings_errors_and_rng
    dt_config.skiplist = set([
        'scipy.linalg.LinAlgError',     # comes from numpy
        'scipy.fftpack.fftshift',       # fftpack stuff is also from numpy
        'scipy.fftpack.ifftshift',
        'scipy.fftpack.fftfreq',
        'scipy.special.sinc',           # sinc is from numpy
        'scipy.optimize.show_options',  # does not have much to doctest
        'scipy.signal.normalize',       # manipulates warnings (XXX temp skip)
        'scipy.sparse.linalg.norm',     # XXX temp skip
        # these below test things which inherit from np.ndarray
        # cross-ref https://github.com/numpy/numpy/issues/28019
        'scipy.io.matlab.MatlabObject.strides',
        'scipy.io.matlab.MatlabObject.dtype',
        'scipy.io.matlab.MatlabOpaque.dtype',
        'scipy.io.matlab.MatlabOpaque.strides',
        'scipy.io.matlab.MatlabFunction.strides',
        'scipy.io.matlab.MatlabFunction.dtype'
    ])

    # these are affected by NumPy 2.0 scalar repr: rely on string comparison
    if np.__version__ < "2":
        dt_config.skiplist.update(set([
            'scipy.io.hb_read',
            'scipy.io.hb_write',
            'scipy.sparse.csgraph.connected_components',
            'scipy.sparse.csgraph.depth_first_order',
            'scipy.sparse.csgraph.shortest_path',
            'scipy.sparse.csgraph.floyd_warshall',
            'scipy.sparse.csgraph.dijkstra',
            'scipy.sparse.csgraph.bellman_ford',
            'scipy.sparse.csgraph.johnson',
            'scipy.sparse.csgraph.yen',
            'scipy.sparse.csgraph.breadth_first_order',
            'scipy.sparse.csgraph.reverse_cuthill_mckee',
            'scipy.sparse.csgraph.structural_rank',
            'scipy.sparse.csgraph.construct_dist_matrix',
            'scipy.sparse.csgraph.reconstruct_path',
            'scipy.ndimage.value_indices',
            'scipy.stats.mstats.describe',
    ]))

    # help pytest collection a bit: these names are either private
    # (distributions), or just do not need doctesting.
    dt_config.pytest_extra_ignore = [
        "scipy.stats.distributions",
        "scipy.optimize.cython_optimize",
        "scipy.test",
        "scipy.show_config",
        # equivalent to "pytest --ignore=path/to/file"
        "scipy/special/_precompute",
        "scipy/interpolate/_interpnd_info.py",
        "scipy/_lib/array_api_compat",
        "scipy/_lib/highs",
        "scipy/_lib/unuran",
        "scipy/_lib/_gcutils.py",
        "scipy/_lib/doccer.py",
        "scipy/_lib/_uarray",
    ]

    dt_config.pytest_extra_xfail = {
        # name: reason
        "ND_regular_grid.rst": "ReST parser limitation",
        "extrapolation_examples.rst": "ReST parser limitation",
        "sampling_pinv.rst": "__cinit__ unexpected argument",
        "sampling_srou.rst": "nan in scalar_power",
        "probability_distributions.rst": "integration warning",
    }

    # tutorials
    dt_config.pseudocode = set(['integrate.nquad(func,'])
    dt_config.local_resources = {
        'io.rst': [
            "octave_a.mat",
            "octave_cells.mat",
            "octave_struct.mat"
        ]
    }

    dt_config.strict_check = True
############################################################################<|MERGE_RESOLUTION|>--- conflicted
+++ resolved
@@ -13,11 +13,9 @@
 
 from scipy._lib._fpumode import get_fpu_mode
 from scipy._lib._testutils import FPUModeChangeWarning
-<<<<<<< HEAD
-from scipy._lib._array_api import SCIPY_ARRAY_API, SCIPY_DEVICE, xp_device
-=======
-from scipy._lib._array_api import SCIPY_ARRAY_API, SCIPY_DEVICE, array_namespace
->>>>>>> 564da792
+from scipy._lib._array_api import (
+    SCIPY_ARRAY_API, SCIPY_DEVICE, array_namespace, xp_device
+)
 from scipy._lib import _pep440
 
 try:
