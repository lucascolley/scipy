--- conflicted
+++ resolved
@@ -14,24 +14,13 @@
 
 pytestmark = [array_api_compatible, pytest.mark.usefixtures("skip_xp_backends")]
 
-<<<<<<< HEAD
-@array_api_compatible
-@pytest.mark.usefixtures("skip_xp_backends")
-@pytest.mark.skip_xp_backends('array_api_strict',
-                              reason='Currently uses fancy indexing assignment.')
-@pytest.mark.skip_xp_backends('dask.array', reason='boolean indexing assignment')
-@pytest.mark.skip_xp_backends('jax.numpy',
-                              reason='JAX arrays do not support item assignment.')
-@pytest.mark.skip_xp_backends('cupy',
-                              reason='cupy/cupy#8391')
-=======
 array_api_strict_skip_reason = 'Array API does not support fancy indexing assignment.'
 jax_skip_reason = 'JAX arrays do not support item assignment.'
 
 
 @pytest.mark.skip_xp_backends('array_api_strict', reason=array_api_strict_skip_reason)
 @pytest.mark.skip_xp_backends('jax.numpy',reason=jax_skip_reason)
->>>>>>> 81385dfc
+@pytest.mark.skip_xp_backends('dask.array', reason='boolean indexing assignment')
 class TestDerivative:
 
     def f(self, x):
