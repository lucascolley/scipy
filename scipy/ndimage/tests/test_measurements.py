--- conflicted
+++ resolved
@@ -364,12 +364,8 @@
         assert output.dtype == t
 
 
-<<<<<<< HEAD
-@skip_xp_backends('dask.array', reason='Dask does not raise')
+@xfail_xp_backends('dask.array', reason='Dask does not raise')
 @xfail_xp_backends('jax.numpy', reason='JAX does not raise')
-=======
-@skip_xp_backends("jax.numpy", reason="JAX does not raise")
->>>>>>> 7b21d32e
 def test_label_output_wrong_size(xp):
     data = xp.ones([5])
     for t in types:
@@ -1161,12 +1157,8 @@
         assert output[0] == (0, 0)
         assert output[1] == (1, 1)
 
-<<<<<<< HEAD
 @xfail_xp_backends("dask.array", reason="crash in dask.array searchsorted")
-=======
-
 @xfail_xp_backends("torch", reason="output[1] is wrong on pytorch")
->>>>>>> 7b21d32e
 def test_maximum_position07(xp):
     # Test float labels
     labels = xp.asarray([1.0, 2.5, 0.0, 4.5])
