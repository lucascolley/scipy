import pytest
from numpy.testing import assert_array_almost_equal, assert_array_equal
from pytest import raises as assert_raises
import pytest

import numpy as np
<<<<<<< HEAD
from numpy import array, dot, zeros_like, empty
=======
from numpy import array, transpose, dot, conjugate, zeros_like, empty
>>>>>>> 3c71ac38
from numpy.random import random
from scipy.linalg import (
    cholesky, cholesky_banded, cho_solve_banded, cho_factor, cho_solve
)

from scipy.linalg._testutils import assert_no_overwrite

from scipy.conftest import array_api_compatible, skip_if_array_api_backend
from scipy._lib._array_api import xp_assert_close


class TestCholesky:

    @array_api_compatible
    def test_simple(self, xp):
        a = xp.asarray([[8., 2, 3], [2, 9, 3], [3, 3, 6]])
        c = cholesky(a)
        xp_assert_close(c.T @ c, a, rtol=1e-6)
        c = c.T
        a = c @ c.T
        xp_assert_close(cholesky(a, lower=True), c)

    @array_api_compatible
    def test_check_finite(self, xp):
        a = xp.asarray([[8., 2, 3], [2, 9, 3], [3, 3, 6]])
        c = cholesky(a, check_finite=False)
        xp_assert_close(c.T @ c, a, rtol=1e-6)
        c = c.T
        a = c @ c.T
        xp_assert_close(cholesky(a, lower=True, check_finite=False), c)

    # https://github.com/numpy/numpy/issues/24451
    @skip_if_array_api_backend('numpy.array_api')
    # https://github.com/data-apis/array-api-compat/issues/54
    @skip_if_array_api_backend('cupy')
    @array_api_compatible
    def test_simple_complex(self, xp):
        m = xp.asarray([[3+1j, 3+4j, 5], [0, 2+2j, 2+7j], [0, 0, 7+4j]])
        a = xp.conj(m).T @ m
        c = cholesky(a)
        a1 = xp.conj(c).T @ c
        xp_assert_close(a, a1)
        c = c.T
        a = c @ xp.conj(c).T
        xp_assert_close(cholesky(a, lower=True), c)

    @array_api_compatible
    def test_random(self, xp):
        n = 20
        for k in range(2):
            m = random([n, n])
            for i in range(n):
                m[i, i] = 20*(.1+m[i, i])
            m = xp.asarray(m)
            a = m.T @ m
            c = cholesky(a)
            a1 = c.T @ c
            xp_assert_close(a, a1)
            c = c.T
            a = c @ c.T
            xp_assert_close(cholesky(a, lower=True), c)

    # https://github.com/numpy/numpy/issues/24451
    @skip_if_array_api_backend('numpy.array_api')
    # https://github.com/data-apis/array-api-compat/issues/54
    @skip_if_array_api_backend('cupy')
    @array_api_compatible
    def test_random_complex(self, xp):
        n = 20
        for k in range(2):
            m = random([n, n])+1j*random([n, n])
            for i in range(n):
                m[i, i] = 20*(.1+abs(m[i, i]))
            m = xp.asarray(m)
            a = xp.conj(m).T @ m
            c = cholesky(a)
            a1 = xp.conj(c).T @ c
            xp_assert_close(a, a1)
            c = c.T
            a = c @ xp.conj(c).T
            xp_assert_close(cholesky(a, lower=True), c)

    @array_api_compatible
    @pytest.mark.parametrize("dtype", ["float32", "float64"])
    def test_dtypes_standard(self, dtype, xp):
        a = xp.asarray([[8, 2, 3], [2, 9, 3], [3, 3, 6]], dtype=getattr(xp, dtype))
        c = cholesky(a)
        rtol = 1e-7 if dtype == "float64" else 1e-6
        xp_assert_close(c.T @ c, xp.asarray(a, dtype=getattr(xp, dtype)), rtol=rtol)

    @pytest.mark.parametrize("dtype", [np.int32, np.int64])
    def test_dtypes_nonstandard(self, dtype):
        a = np.asarray([[8, 2, 3], [2, 9, 3], [3, 3, 6]], dtype=dtype)
        c = cholesky(a)
        xp_assert_close(c.T @ c, a.astype(np.float64))

    @pytest.mark.xslow
    def test_int_overflow(self):
       # regression test for
       # https://github.com/scipy/scipy/issues/17436
       # the problem was an int overflow in zeroing out
       # the unused triangular part
       n = 47_000
       x = np.eye(n, dtype=np.float64, order='F')
       x[:4, :4] = np.array([[4, -2, 3, -1],
                             [-2, 4, -3, 1],
                             [3, -3, 5, 0],
                             [-1, 1, 0, 5]])

       cholesky(x, check_finite=False, overwrite_a=True)  # should not segfault


class TestCholeskyBanded:
    """Tests for cholesky_banded() and cho_solve_banded."""

    def test_check_finite(self):
        # Symmetric positive definite banded matrix `a`
        a = array([[4.0, 1.0, 0.0, 0.0],
                   [1.0, 4.0, 0.5, 0.0],
                   [0.0, 0.5, 4.0, 0.2],
                   [0.0, 0.0, 0.2, 4.0]])
        # Banded storage form of `a`.
        ab = array([[-1.0, 1.0, 0.5, 0.2],
                    [4.0, 4.0, 4.0, 4.0]])
        c = cholesky_banded(ab, lower=False, check_finite=False)
        ufac = zeros_like(a)
        ufac[list(range(4)), list(range(4))] = c[-1]
        ufac[(0, 1, 2), (1, 2, 3)] = c[0, 1:]
        assert_array_almost_equal(a, dot(ufac.T, ufac))

        b = array([0.0, 0.5, 4.2, 4.2])
        x = cho_solve_banded((c, False), b, check_finite=False)
        assert_array_almost_equal(x, [0.0, 0.0, 1.0, 1.0])

    def test_upper_real(self):
        # Symmetric positive definite banded matrix `a`
        a = array([[4.0, 1.0, 0.0, 0.0],
                   [1.0, 4.0, 0.5, 0.0],
                   [0.0, 0.5, 4.0, 0.2],
                   [0.0, 0.0, 0.2, 4.0]])
        # Banded storage form of `a`.
        ab = array([[-1.0, 1.0, 0.5, 0.2],
                    [4.0, 4.0, 4.0, 4.0]])
        c = cholesky_banded(ab, lower=False)
        ufac = zeros_like(a)
        ufac[list(range(4)), list(range(4))] = c[-1]
        ufac[(0, 1, 2), (1, 2, 3)] = c[0, 1:]
        assert_array_almost_equal(a, dot(ufac.T, ufac))

        b = array([0.0, 0.5, 4.2, 4.2])
        x = cho_solve_banded((c, False), b)
        assert_array_almost_equal(x, [0.0, 0.0, 1.0, 1.0])

    def test_upper_complex(self):
        # Hermitian positive definite banded matrix `a`
        a = array([[4.0, 1.0, 0.0, 0.0],
                   [1.0, 4.0, 0.5, 0.0],
                   [0.0, 0.5, 4.0, -0.2j],
                   [0.0, 0.0, 0.2j, 4.0]])
        # Banded storage form of `a`.
        ab = array([[-1.0, 1.0, 0.5, -0.2j],
                    [4.0, 4.0, 4.0, 4.0]])
        c = cholesky_banded(ab, lower=False)
        ufac = zeros_like(a)
        ufac[list(range(4)), list(range(4))] = c[-1]
        ufac[(0, 1, 2), (1, 2, 3)] = c[0, 1:]
        assert_array_almost_equal(a, dot(ufac.conj().T, ufac))

        b = array([0.0, 0.5, 4.0-0.2j, 0.2j + 4.0])
        x = cho_solve_banded((c, False), b)
        assert_array_almost_equal(x, [0.0, 0.0, 1.0, 1.0])

    def test_lower_real(self):
        # Symmetric positive definite banded matrix `a`
        a = array([[4.0, 1.0, 0.0, 0.0],
                   [1.0, 4.0, 0.5, 0.0],
                   [0.0, 0.5, 4.0, 0.2],
                   [0.0, 0.0, 0.2, 4.0]])
        # Banded storage form of `a`.
        ab = array([[4.0, 4.0, 4.0, 4.0],
                    [1.0, 0.5, 0.2, -1.0]])
        c = cholesky_banded(ab, lower=True)
        lfac = zeros_like(a)
        lfac[list(range(4)), list(range(4))] = c[0]
        lfac[(1, 2, 3), (0, 1, 2)] = c[1, :3]
        assert_array_almost_equal(a, dot(lfac, lfac.T))

        b = array([0.0, 0.5, 4.2, 4.2])
        x = cho_solve_banded((c, True), b)
        assert_array_almost_equal(x, [0.0, 0.0, 1.0, 1.0])

    def test_lower_complex(self):
        # Hermitian positive definite banded matrix `a`
        a = array([[4.0, 1.0, 0.0, 0.0],
                   [1.0, 4.0, 0.5, 0.0],
                   [0.0, 0.5, 4.0, -0.2j],
                   [0.0, 0.0, 0.2j, 4.0]])
        # Banded storage form of `a`.
        ab = array([[4.0, 4.0, 4.0, 4.0],
                    [1.0, 0.5, 0.2j, -1.0]])
        c = cholesky_banded(ab, lower=True)
        lfac = zeros_like(a)
        lfac[list(range(4)), list(range(4))] = c[0]
        lfac[(1, 2, 3), (0, 1, 2)] = c[1, :3]
        assert_array_almost_equal(a, dot(lfac, lfac.conj().T))

        b = array([0.0, 0.5j, 3.8j, 3.8])
        x = cho_solve_banded((c, True), b)
        assert_array_almost_equal(x, [0.0, 0.0, 1.0j, 1.0])


class TestOverwrite:

    def test_cholesky(self):
        assert_no_overwrite(cholesky, [(3, 3)])

    def test_cho_factor(self):
        assert_no_overwrite(cho_factor, [(3, 3)])

    def test_cho_solve(self):
        x = array([[2, -1, 0], [-1, 2, -1], [0, -1, 2]])
        xcho = cho_factor(x)
        assert_no_overwrite(lambda b: cho_solve(xcho, b), [(3,)])

    def test_cholesky_banded(self):
        assert_no_overwrite(cholesky_banded, [(2, 3)])

    def test_cho_solve_banded(self):
        x = array([[0, -1, -1], [2, 2, 2]])
        xcho = cholesky_banded(x)
        assert_no_overwrite(lambda b: cho_solve_banded((xcho, False), b),
                            [(3,)])


class TestEmptyArray:
    def test_cho_factor_empty_square(self):
        a = empty((0, 0))
        b = array([])
        c = array([[]])
        d = []
        e = [[]]

        x, _ = cho_factor(a)
        assert_array_equal(x, a)

        for x in ([b, c, d, e]):
            assert_raises(ValueError, cho_factor, x)<|MERGE_RESOLUTION|>--- conflicted
+++ resolved
@@ -4,11 +4,7 @@
 import pytest
 
 import numpy as np
-<<<<<<< HEAD
 from numpy import array, dot, zeros_like, empty
-=======
-from numpy import array, transpose, dot, conjugate, zeros_like, empty
->>>>>>> 3c71ac38
 from numpy.random import random
 from scipy.linalg import (
     cholesky, cholesky_banded, cho_solve_banded, cho_factor, cho_solve
