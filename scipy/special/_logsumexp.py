import numpy as np
from scipy._lib._util import _asarray_validated
from scipy._lib._array_api import (
    array_namespace,
    xp_size,
    xp_broadcast_promote,
    xp_real,
    xp_float_to_complex,
)
from scipy._lib import array_api_extra as xpx

__all__ = ["logsumexp", "softmax", "log_softmax"]


def logsumexp(a, axis=None, b=None, keepdims=False, return_sign=False):
    """Compute the log of the sum of exponentials of input elements.

    Parameters
    ----------
    a : array_like
        Input array.
    axis : None or int or tuple of ints, optional
        Axis or axes over which the sum is taken. By default `axis` is None,
        and all elements are summed.

        .. versionadded:: 0.11.0
    b : array-like, optional
        Scaling factor for exp(`a`) must be of the same shape as `a` or
        broadcastable to `a`. These values may be negative in order to
        implement subtraction.

        .. versionadded:: 0.12.0
    keepdims : bool, optional
        If this is set to True, the axes which are reduced are left in the
        result as dimensions with size one. With this option, the result
        will broadcast correctly against the original array.

        .. versionadded:: 0.15.0
    return_sign : bool, optional
        If this is set to True, the result will be a pair containing sign
        information; if False, results that are negative will be returned
        as NaN. Default is False (no sign information).

        .. versionadded:: 0.16.0

    Returns
    -------
    res : ndarray
        The result, ``np.log(np.sum(np.exp(a)))`` calculated in a numerically
        more stable way. If `b` is given then ``np.log(np.sum(b*np.exp(a)))``
        is returned. If ``return_sign`` is True, ``res`` contains the log of
        the absolute value of the argument.
    sgn : ndarray
        If ``return_sign`` is True, this will be an array of floating-point
        numbers matching res containing +1, 0, -1 (for real-valued inputs)
        or a complex phase (for complex inputs). This gives the sign of the
        argument of the logarithm in ``res``.
        If ``return_sign`` is False, only one result is returned.

    See Also
    --------
    numpy.logaddexp, numpy.logaddexp2

    Notes
    -----
    NumPy has a logaddexp function which is very similar to `logsumexp`, but
    only handles two arguments. `logaddexp.reduce` is similar to this
    function, but may be less stable.

    The logarithm is a multivalued function: for each :math:`x` there is an
    infinite number of :math:`z` such that :math:`exp(z) = x`. The convention
    is to return the :math:`z` whose imaginary part lies in :math:`(-pi, pi]`.

    Examples
    --------
    >>> import numpy as np
    >>> from scipy.special import logsumexp
    >>> a = np.arange(10)
    >>> logsumexp(a)
    9.4586297444267107
    >>> np.log(np.sum(np.exp(a)))
    9.4586297444267107

    With weights

    >>> a = np.arange(10)
    >>> b = np.arange(10, 0, -1)
    >>> logsumexp(a, b=b)
    9.9170178533034665
    >>> np.log(np.sum(b*np.exp(a)))
    9.9170178533034647

    Returning a sign flag

    >>> logsumexp([1,2],b=[1,-1],return_sign=True)
    (1.5413248546129181, -1.0)

    Notice that `logsumexp` does not directly support masked arrays. To use it
    on a masked array, convert the mask into zero weights:

    >>> a = np.ma.array([np.log(2), 2, np.log(3)],
    ...                  mask=[False, True, False])
    >>> b = (~a.mask).astype(int)
    >>> logsumexp(a.data, b=b), np.log(5)
    1.6094379124341005, 1.6094379124341005

    """
    xp = array_namespace(a, b)
    a, b = xp_broadcast_promote(a, b, ensure_writeable=True, force_floating=True, xp=xp)
    a = xpx.atleast_nd(a, ndim=1, xp=xp)
    b = xpx.atleast_nd(b, ndim=1, xp=xp) if b is not None else b
    axis = tuple(range(a.ndim)) if axis is None else axis

    if xp_size(a) != 0:
        with np.errstate(divide='ignore', invalid='ignore'):  # log of zero is OK
            out, sgn = _logsumexp(a, b, axis=axis, return_sign=return_sign, xp=xp)
    else:
        shape = np.asarray(a.shape)  # NumPy is convenient for shape manipulation
        shape[axis] = 1
        out = xp.full(tuple(shape), -xp.inf, dtype=a.dtype)
        sgn = xp.sign(out)

    if xp.isdtype(out.dtype, 'complex floating'):
        if return_sign:
            real = xp.real(sgn)
            imag = xp_float_to_complex(_wrap_radians(xp.imag(sgn), xp))
            sgn = real + imag*1j
        else:
            real = xp.real(out)
            imag = xp_float_to_complex(_wrap_radians(xp.imag(out), xp))
            out = real + imag*1j

    # Deal with shape details - reducing dimensions and convert 0-D to scalar for NumPy
    out = xp.squeeze(out, axis=axis) if not keepdims else out
    sgn = xp.squeeze(sgn, axis=axis) if (sgn is not None and not keepdims) else sgn
    out = out[()] if out.ndim == 0 else out
    sgn = sgn[()] if (sgn is not None and sgn.ndim == 0) else sgn

    return (out, sgn) if return_sign else out


def _wrap_radians(x, xp=None):
    xp = array_namespace(x) if xp is None else xp
    # Wrap radians to (-pi, pi] interval
    wrapped = -((-x + xp.pi) % (2 * xp.pi) - xp.pi)
    # preserve relative precision
    no_wrap = xp.abs(x) < xp.pi
<<<<<<< HEAD
    # TODO: i think this is correct but double check
    # out[no_wrap] = x[no_wrap]
    out = xp.where(no_wrap, x, out)
    return out
=======
    return xp.where(no_wrap, x, wrapped)
>>>>>>> f2e38dbe


def _elements_and_indices_with_max_real(a, axis=-1, xp=None):
    # This is an array-API compatible `max` function that works something
    # like `np.max` for complex input. The important part is that it finds
    # the element with maximum real part. When there are multiple complex values
    # with this real part, it doesn't matter which we choose.
    # We could use `argmax` on real component, but array API doesn't yet have
    # `take_along_axis`, and even if it did, we would have problems with axis tuples.
    # Feel free to rewrite! It's ugly, but it's not the purpose of the PR, and
    # it gets the job done.
    xp = array_namespace(a) if xp is None else xp

    if xp.isdtype(a.dtype, "complex floating"):
        # select all elements with max real part.
        real_a = xp.real(a)
        max = xp.max(real_a, axis=axis, keepdims=True)
        mask = real_a == max

        # Of those, choose one arbitrarily. This is a reasonably
        # simple, array-API compatible way of doing so that doesn't
        # have a problem with `axis` being a tuple or None.
        i = xp.reshape(xp.arange(xp_size(a)), a.shape)
        i = xpx.at(i, ~mask).set(-1)
        max_i = xp.max(i, axis=axis, keepdims=True)
        mask = i == max_i
        # FIXME https://github.com/data-apis/array-api/pull/860
        a = xp.where(mask, a, xp.zeros((), dtype=a.dtype))
        max = xp.sum(a, axis=axis, dtype=a.dtype, keepdims=True)
    else:
        max = xp.max(a, axis=axis, keepdims=True)
        mask = a == max

    return xp.asarray(max), xp.asarray(mask)


def _sign(x, xp):
    return x / xp.where(x == 0, xp.asarray(1, dtype=x.dtype), xp.abs(x))


def _logsumexp(a, b, axis, return_sign, xp):

    # This has been around for about a decade, so let's consider it a feature:
    # Even if element of `a` is infinite or NaN, it adds nothing to the sum if
    # the corresponding weight is zero.
    if b is not None:
        a = xpx.at(a, b == 0).set(-xp.inf)

    # Find element with maximum real part, since this is what affects the magnitude
    # of the exponential. Possible enhancement: include log of `b` magnitude in `a`.
    a_max, i_max = _elements_and_indices_with_max_real(a, axis=axis, xp=xp)

    # for precision, these terms are separated out of the main sum.
<<<<<<< HEAD
    # TODO: we shouldn't be mutating in-place here unless we make a copy
    # dask arrays do not copy before this somehow
    #a[i_max] = -xp.inf
    a = xp.where(i_max, -xp.asarray(xp.inf, dtype=a.dtype), a)
=======
    a = xpx.at(a, i_max).set(-xp.inf)
>>>>>>> f2e38dbe
    i_max_dt = xp.astype(i_max, a.dtype)
    # This is an inefficient way of getting `m` because it is the sum of a sparse
    # array; however, this is the simplest way I can think of to get the right shape.
    m = (xp.sum(i_max_dt, axis=axis, keepdims=True, dtype=a.dtype) if b is None
         else xp.sum(b * i_max_dt, axis=axis, keepdims=True, dtype=a.dtype))

    # Arithmetic between infinities will introduce NaNs.
    # `+ a_max` at the end naturally corrects for removing them here.
    shift = xp.where(xp.isfinite(a_max), a_max, xp.asarray(0, dtype=a_max.dtype))

    # Shift, exponentiate, scale, and sum
    exp = b * xp.exp(a - shift) if b is not None else xp.exp(a - shift)
    s = xp.sum(exp, axis=axis, keepdims=True, dtype=exp.dtype)
    s = xp.where(s == 0, s, s/m)

    # Separate sign/magnitude information
    sgn = None
    if return_sign:
        # Use the numpy>=2.0 convention for sign.
        # When all array libraries agree, this can become sng = xp.sign(s).
        sgn = _sign(s + 1, xp=xp) * _sign(m, xp=xp)

        if xp.isdtype(s.dtype, "real floating"):
            # The log functions need positive arguments
            s = xp.where(s < -1, -s - 2, s)
            m = xp.abs(m)
        else:
            # `a_max` can have a sign component for complex input
            j = xp.asarray(1j, dtype=a_max.dtype)
            sgn = sgn * xp.exp(xp.imag(a_max) * j)

    # Take log and undo shift
    out = xp.log1p(s) + xp.log(m) + a_max

    out = xp_real(out) if return_sign else out

    return out, sgn


def softmax(x, axis=None):
    r"""Compute the softmax function.

    The softmax function transforms each element of a collection by
    computing the exponential of each element divided by the sum of the
    exponentials of all the elements. That is, if `x` is a one-dimensional
    numpy array::

        softmax(x) = np.exp(x)/sum(np.exp(x))

    Parameters
    ----------
    x : array_like
        Input array.
    axis : int or tuple of ints, optional
        Axis to compute values along. Default is None and softmax will be
        computed over the entire array `x`.

    Returns
    -------
    s : ndarray
        An array the same shape as `x`. The result will sum to 1 along the
        specified axis.

    Notes
    -----
    The formula for the softmax function :math:`\sigma(x)` for a vector
    :math:`x = \{x_0, x_1, ..., x_{n-1}\}` is

    .. math:: \sigma(x)_j = \frac{e^{x_j}}{\sum_k e^{x_k}}

    The `softmax` function is the gradient of `logsumexp`.

    The implementation uses shifting to avoid overflow. See [1]_ for more
    details.

    .. versionadded:: 1.2.0

    References
    ----------
    .. [1] P. Blanchard, D.J. Higham, N.J. Higham, "Accurately computing the
       log-sum-exp and softmax functions", IMA Journal of Numerical Analysis,
       Vol.41(4), :doi:`10.1093/imanum/draa038`.

    Examples
    --------
    >>> import numpy as np
    >>> from scipy.special import softmax
    >>> np.set_printoptions(precision=5)

    >>> x = np.array([[1, 0.5, 0.2, 3],
    ...               [1,  -1,   7, 3],
    ...               [2,  12,  13, 3]])
    ...

    Compute the softmax transformation over the entire array.

    >>> m = softmax(x)
    >>> m
    array([[  4.48309e-06,   2.71913e-06,   2.01438e-06,   3.31258e-05],
           [  4.48309e-06,   6.06720e-07,   1.80861e-03,   3.31258e-05],
           [  1.21863e-05,   2.68421e-01,   7.29644e-01,   3.31258e-05]])

    >>> m.sum()
    1.0

    Compute the softmax transformation along the first axis (i.e., the
    columns).

    >>> m = softmax(x, axis=0)

    >>> m
    array([[  2.11942e-01,   1.01300e-05,   2.75394e-06,   3.33333e-01],
           [  2.11942e-01,   2.26030e-06,   2.47262e-03,   3.33333e-01],
           [  5.76117e-01,   9.99988e-01,   9.97525e-01,   3.33333e-01]])

    >>> m.sum(axis=0)
    array([ 1.,  1.,  1.,  1.])

    Compute the softmax transformation along the second axis (i.e., the rows).

    >>> m = softmax(x, axis=1)
    >>> m
    array([[  1.05877e-01,   6.42177e-02,   4.75736e-02,   7.82332e-01],
           [  2.42746e-03,   3.28521e-04,   9.79307e-01,   1.79366e-02],
           [  1.22094e-05,   2.68929e-01,   7.31025e-01,   3.31885e-05]])

    >>> m.sum(axis=1)
    array([ 1.,  1.,  1.])

    """
    x = _asarray_validated(x, check_finite=False)
    x_max = np.amax(x, axis=axis, keepdims=True)
    exp_x_shifted = np.exp(x - x_max)
    return exp_x_shifted / np.sum(exp_x_shifted, axis=axis, keepdims=True)


def log_softmax(x, axis=None):
    r"""Compute the logarithm of the softmax function.

    In principle::

        log_softmax(x) = log(softmax(x))

    but using a more accurate implementation.

    Parameters
    ----------
    x : array_like
        Input array.
    axis : int or tuple of ints, optional
        Axis to compute values along. Default is None and softmax will be
        computed over the entire array `x`.

    Returns
    -------
    s : ndarray or scalar
        An array with the same shape as `x`. Exponential of the result will
        sum to 1 along the specified axis. If `x` is a scalar, a scalar is
        returned.

    Notes
    -----
    `log_softmax` is more accurate than ``np.log(softmax(x))`` with inputs that
    make `softmax` saturate (see examples below).

    .. versionadded:: 1.5.0

    Examples
    --------
    >>> import numpy as np
    >>> from scipy.special import log_softmax
    >>> from scipy.special import softmax
    >>> np.set_printoptions(precision=5)

    >>> x = np.array([1000.0, 1.0])

    >>> y = log_softmax(x)
    >>> y
    array([   0., -999.])

    >>> with np.errstate(divide='ignore'):
    ...   y = np.log(softmax(x))
    ...
    >>> y
    array([  0., -inf])

    """

    x = _asarray_validated(x, check_finite=False)

    x_max = np.amax(x, axis=axis, keepdims=True)

    if x_max.ndim > 0:
        x_max[~np.isfinite(x_max)] = 0
    elif not np.isfinite(x_max):
        x_max = 0

    tmp = x - x_max
    exp_tmp = np.exp(tmp)

    # suppress warnings about log of zero
    with np.errstate(divide='ignore'):
        s = np.sum(exp_tmp, axis=axis, keepdims=True)
        out = np.log(s)

    out = tmp - out
    return out<|MERGE_RESOLUTION|>--- conflicted
+++ resolved
@@ -145,14 +145,7 @@
     wrapped = -((-x + xp.pi) % (2 * xp.pi) - xp.pi)
     # preserve relative precision
     no_wrap = xp.abs(x) < xp.pi
-<<<<<<< HEAD
-    # TODO: i think this is correct but double check
-    # out[no_wrap] = x[no_wrap]
-    out = xp.where(no_wrap, x, out)
-    return out
-=======
     return xp.where(no_wrap, x, wrapped)
->>>>>>> f2e38dbe
 
 
 def _elements_and_indices_with_max_real(a, axis=-1, xp=None):
@@ -206,14 +199,7 @@
     a_max, i_max = _elements_and_indices_with_max_real(a, axis=axis, xp=xp)
 
     # for precision, these terms are separated out of the main sum.
-<<<<<<< HEAD
-    # TODO: we shouldn't be mutating in-place here unless we make a copy
-    # dask arrays do not copy before this somehow
-    #a[i_max] = -xp.inf
-    a = xp.where(i_max, -xp.asarray(xp.inf, dtype=a.dtype), a)
-=======
     a = xpx.at(a, i_max).set(-xp.inf)
->>>>>>> f2e38dbe
     i_max_dt = xp.astype(i_max, a.dtype)
     # This is an inefficient way of getting `m` because it is the sum of a sparse
     # array; however, this is the simplest way I can think of to get the right shape.
