import math
import pytest

import numpy as np
from numpy.testing import assert_allclose

from scipy._lib._array_api import (
    array_namespace, is_array_api_strict, xp_default_dtype
)
from scipy._lib._array_api_no_0d import (xp_assert_equal, xp_assert_close,
                                         xp_assert_less)

from scipy.special import logsumexp, softmax
from scipy.special._logsumexp import _wrap_radians


dtypes = ['float32', 'float64', 'int32', 'int64', 'complex64', 'complex128']
integral_dtypes = ['int32', 'int64']


<<<<<<< HEAD
@array_api_compatible
=======
>>>>>>> f2e38dbe
def test_wrap_radians(xp):
    x = xp.asarray([-math.pi-1, -math.pi, -1, -1e-300,
                    0, 1e-300, 1, math.pi, math.pi+1])
    ref = xp.asarray([math.pi-1, math.pi, -1, -1e-300,
                    0, 1e-300, 1, math.pi, -math.pi+1])
    res = _wrap_radians(x, xp)
    xp_assert_close(res, ref, atol=0)


class TestLogSumExp:
    # numpy warning filters don't work for dask
    # (also we should not expect the numpy warning filter to work for any Array API
    # library)
    @pytest.mark.filterwarnings("ignore:divide by zero encountered in log")
    def test_logsumexp(self, xp):
        # Test with zero-size array
        a = xp.asarray([])
        desired = xp.asarray(-xp.inf)
        xp_assert_equal(logsumexp(a), desired)

        # Test whether logsumexp() function correctly handles large inputs.
        a = xp.arange(200., dtype=xp.float64)
        desired = xp.log(xp.sum(xp.exp(a)))
        xp_assert_close(logsumexp(a), desired)

        # Now test with large numbers
        b = xp.asarray([1000., 1000.])
        desired = xp.asarray(1000.0 + math.log(2.0))
        xp_assert_close(logsumexp(b), desired)

        n = 1000
        b = xp.full((n,), 10000)
        desired = xp.asarray(10000.0 + math.log(n))
        xp_assert_close(logsumexp(b), desired)

        x = xp.asarray([1e-40] * 1000000)
        logx = xp.log(x)
        X = xp.stack([x, x])
        logX = xp.stack([logx, logx])
        xp_assert_close(xp.exp(logsumexp(logX)), xp.sum(X))
        xp_assert_close(xp.exp(logsumexp(logX, axis=0)), xp.sum(X, axis=0))
        xp_assert_close(xp.exp(logsumexp(logX, axis=1)), xp.sum(X, axis=1))

        # Handling special values properly
        inf = xp.asarray([xp.inf])
        nan = xp.asarray([xp.nan])
        xp_assert_equal(logsumexp(inf), inf[0])
        xp_assert_equal(logsumexp(-inf), -inf[0])

        xp_assert_equal(logsumexp(nan), nan[0])
        xp_assert_equal(logsumexp(xp.asarray([-xp.inf, -xp.inf])), -inf[0])

        # Handling an array with different magnitudes on the axes
        a = xp.asarray([[1e10, 1e-10],
                        [-1e10, -np.inf]])
        ref = xp.asarray([1e10, -1e10])
        xp_assert_close(logsumexp(a, axis=-1), ref)

        # Test keeping dimensions
        xp_test = array_namespace(a) # `torch` needs `expand_dims`
        ref = xp_test.expand_dims(ref, axis=-1)
        xp_assert_close(logsumexp(a, axis=-1, keepdims=True), ref)

        # Test multiple axes
        xp_assert_close(logsumexp(a, axis=(-1, -2)), xp.asarray(1e10))

    def test_logsumexp_b(self, xp):
        a = xp.arange(200., dtype=xp.float64)
        b = xp.arange(200., 0., -1.)
        desired = xp.log(xp.sum(b*xp.exp(a)))
        xp_assert_close(logsumexp(a, b=b), desired)

        a = xp.asarray([1000, 1000])
        b = xp.asarray([1.2, 1.2])
        desired = xp.asarray(1000 + math.log(2 * 1.2))
        xp_assert_close(logsumexp(a, b=b), desired)

        x = xp.asarray([1e-40] * 100000)
        b = xp.linspace(1, 1000, 100000)
        logx = xp.log(x)
        X = xp.stack((x, x))
        logX = xp.stack((logx, logx))
        B = xp.stack((b, b))
        xp_assert_close(xp.exp(logsumexp(logX, b=B)), xp.sum(B * X))
        xp_assert_close(xp.exp(logsumexp(logX, b=B, axis=0)), xp.sum(B * X, axis=0))
        xp_assert_close(xp.exp(logsumexp(logX, b=B, axis=1)), xp.sum(B * X, axis=1))

    def test_logsumexp_sign(self, xp):
        a = xp.asarray([1, 1, 1])
        b = xp.asarray([1, -1, -1])

        r, s = logsumexp(a, b=b, return_sign=True)
        xp_assert_close(r, xp.asarray(1.))
        xp_assert_equal(s, xp.asarray(-1.))

    @pytest.mark.filterwarnings("ignore::RuntimeWarning")
    def test_logsumexp_sign_zero(self, xp):
        a = xp.asarray([1, 1])
        b = xp.asarray([1, -1])

        r, s = logsumexp(a, b=b, return_sign=True)
        assert not xp.isfinite(r)
        assert not xp.isnan(r)
        assert r < 0
        assert s == 0

    def test_logsumexp_sign_shape(self, xp):
        a = xp.ones((1, 2, 3, 4))
        b = xp.ones_like(a)

        r, s = logsumexp(a, axis=2, b=b, return_sign=True)
        assert r.shape == s.shape == (1, 2, 4)

        r, s = logsumexp(a, axis=(1, 3), b=b, return_sign=True)
        assert r.shape == s.shape == (1,3)

    def test_logsumexp_complex_sign(self, xp):
        a = xp.asarray([1 + 1j, 2 - 1j, -2 + 3j])

        r, s = logsumexp(a, return_sign=True)

        expected_sumexp = xp.sum(xp.exp(a))
        # This is the numpy>=2.0 convention for np.sign
        expected_sign = expected_sumexp / xp.abs(expected_sumexp)

        xp_assert_close(s, expected_sign)
        xp_assert_close(s * xp.exp(r), expected_sumexp)

    def test_logsumexp_shape(self, xp):
        a = xp.ones((1, 2, 3, 4))
        b = xp.ones_like(a)

        r = logsumexp(a, axis=2, b=b)
        assert r.shape == (1, 2, 4)

        r = logsumexp(a, axis=(1, 3), b=b)
        assert r.shape == (1, 3)

    def test_logsumexp_b_zero(self, xp):
        a = xp.asarray([1, 10000])
        b = xp.asarray([1, 0])

        xp_assert_close(logsumexp(a, b=b), xp.asarray(1.))

    def test_logsumexp_b_shape(self, xp):
        a = xp.zeros((4, 1, 2, 1))
        b = xp.ones((3, 1, 5))

        logsumexp(a, b=b)

    @pytest.mark.parametrize('arg', (1, [1, 2, 3]))
    @pytest.mark.skip_xp_backends(np_only=True, reason="array-like input")
    def test_xp_invalid_input(self, arg, xp):
        assert logsumexp(arg) == logsumexp(np.asarray(np.atleast_1d(arg)))

    @pytest.mark.skip_xp_backends(np_only=True, reason="array-like input")
    def test_list(self, xp):
        a = [1000, 1000]
        desired = xp.asarray(1000.0 + math.log(2.0), dtype=np.float64)
        xp_assert_close(logsumexp(a), desired)

    @pytest.mark.parametrize('dtype', dtypes)
    def test_dtypes_a(self, dtype, xp):
        dtype = getattr(xp, dtype)
        a = xp.asarray([1000., 1000.], dtype=dtype)
        xp_test = array_namespace(a)  # torch needs compatible `isdtype`
        desired_dtype = (xp.asarray(1.).dtype if xp_test.isdtype(dtype, 'integral')
                         else dtype)  # true for all libraries tested
        desired = xp.asarray(1000.0 + math.log(2.0), dtype=desired_dtype)
        xp_assert_close(logsumexp(a), desired)

    @pytest.mark.parametrize('dtype_a', dtypes)
    @pytest.mark.parametrize('dtype_b', dtypes)
    def test_dtypes_ab(self, dtype_a, dtype_b, xp):
        xp_dtype_a = getattr(xp, dtype_a)
        xp_dtype_b = getattr(xp, dtype_b)
        a = xp.asarray([2, 1], dtype=xp_dtype_a)
        b = xp.asarray([1, -1], dtype=xp_dtype_b)
        xp_test = array_namespace(a, b)  # torch needs compatible result_type
        if is_array_api_strict(xp):
            # special-case for `TypeError: array_api_strict.float32 and
            # and array_api_strict.int64 cannot be type promoted together`
            xp_float_dtypes = [dtype for dtype in [xp_dtype_a, xp_dtype_b]
                               if not xp_test.isdtype(dtype, 'integral')]
            if len(xp_float_dtypes) < 2:  # at least one is integral
                xp_float_dtypes.append(xp.asarray(1.).dtype)
            desired_dtype = xp_test.result_type(*xp_float_dtypes)
        else:
            desired_dtype = xp_test.result_type(xp_dtype_a, xp_dtype_b)
            if xp_test.isdtype(desired_dtype, 'integral'):
               desired_dtype = xp_default_dtype(xp)
        desired = xp.asarray(math.log(math.exp(2) - math.exp(1)), dtype=desired_dtype)
        xp_assert_close(logsumexp(a, b=b), desired)

    def test_gh18295(self, xp):
        # gh-18295 noted loss of precision when real part of one element is much
        # larger than the rest. Check that this is resolved.
        a = xp.asarray([0.0, -40.0])
        res = logsumexp(a)
        ref = xp.logaddexp(a[0], a[1])
        xp_assert_close(res, ref)

    @pytest.mark.filterwarnings("ignore::FutureWarning:dask")
    @pytest.mark.parametrize('dtype', ['complex64', 'complex128'])
    def test_gh21610(self, xp, dtype):
        # gh-21610 noted that `logsumexp` could return imaginary components
        # outside the range (-pi, pi]. Check that this is resolved.
        # While working on this, I noticed that all other tests passed even
        # when the imaginary component of the result was zero. This suggested
        # the need of a stronger test with imaginary dtype.
        rng = np.random.default_rng(324984329582349862)
        dtype = getattr(xp, dtype)
        shape = (10, 100)
        x = rng.uniform(1, 40, shape) + 1.j * rng.uniform(1, 40, shape)
        x = xp.asarray(x, dtype=dtype)

        res = logsumexp(x, axis=1)
        ref = xp.log(xp.sum(xp.exp(x), axis=1))
        max = xp.full_like(xp.imag(res), xp.asarray(xp.pi))
        xp_assert_less(xp.abs(xp.imag(res)), max)
        xp_assert_close(res, ref)

        out, sgn = logsumexp(x, return_sign=True, axis=1)
        ref = xp.sum(xp.exp(x), axis=1)
        xp_assert_less(xp.abs(xp.imag(sgn)), max)
        xp_assert_close(out, xp.real(xp.log(ref)))
        xp_assert_close(sgn, ref/xp.abs(ref))

    def test_gh21709_small_imaginary(self, xp):
        # Test that `logsumexp` does not lose relative precision of
        # small imaginary components
        x = xp.asarray([0, 0.+2.2204460492503132e-17j])
        res = logsumexp(x)
        # from mpmath import mp
        # mp.dps = 100
        # x, y = mp.mpc(0), mp.mpc('0', '2.2204460492503132e-17')
        # ref = complex(mp.log(mp.exp(x) + mp.exp(y)))
        ref = xp.asarray(0.6931471805599453+1.1102230246251566e-17j)
        xp_assert_close(xp.real(res), xp.real(ref))
        xp_assert_close(xp.imag(res), xp.imag(ref), atol=0, rtol=1e-15)


class TestSoftmax:
    def test_softmax_fixtures(self):
        assert_allclose(softmax([1000, 0, 0, 0]), np.array([1, 0, 0, 0]),
                        rtol=1e-13)
        assert_allclose(softmax([1, 1]), np.array([.5, .5]), rtol=1e-13)
        assert_allclose(softmax([0, 1]), np.array([1, np.e])/(1 + np.e),
                        rtol=1e-13)

        # Expected value computed using mpmath (with mpmath.mp.dps = 200) and then
        # converted to float.
        x = np.arange(4)
        expected = np.array([0.03205860328008499,
                            0.08714431874203256,
                            0.23688281808991013,
                            0.6439142598879722])

        assert_allclose(softmax(x), expected, rtol=1e-13)

        # Translation property.  If all the values are changed by the same amount,
        # the softmax result does not change.
        assert_allclose(softmax(x + 100), expected, rtol=1e-13)

        # When axis=None, softmax operates on the entire array, and preserves
        # the shape.
        assert_allclose(softmax(x.reshape(2, 2)), expected.reshape(2, 2),
                        rtol=1e-13)


    def test_softmax_multi_axes(self):
        assert_allclose(softmax([[1000, 0], [1000, 0]], axis=0),
                        np.array([[.5, .5], [.5, .5]]), rtol=1e-13)
        assert_allclose(softmax([[1000, 0], [1000, 0]], axis=1),
                        np.array([[1, 0], [1, 0]]), rtol=1e-13)

        # Expected value computed using mpmath (with mpmath.mp.dps = 200) and then
        # converted to float.
        x = np.array([[-25, 0, 25, 50],
                    [1, 325, 749, 750]])
        expected = np.array([[2.678636961770877e-33,
                            1.9287498479371314e-22,
                            1.3887943864771144e-11,
                            0.999999999986112],
                            [0.0,
                            1.9444526359919372e-185,
                            0.2689414213699951,
                            0.7310585786300048]])
        assert_allclose(softmax(x, axis=1), expected, rtol=1e-13)
        assert_allclose(softmax(x.T, axis=0), expected.T, rtol=1e-13)

        # 3-d input, with a tuple for the axis.
        x3d = x.reshape(2, 2, 2)
        assert_allclose(softmax(x3d, axis=(1, 2)), expected.reshape(2, 2, 2),
                        rtol=1e-13)<|MERGE_RESOLUTION|>--- conflicted
+++ resolved
@@ -18,10 +18,6 @@
 integral_dtypes = ['int32', 'int64']
 
 
-<<<<<<< HEAD
-@array_api_compatible
-=======
->>>>>>> f2e38dbe
 def test_wrap_radians(xp):
     x = xp.asarray([-math.pi-1, -math.pi, -1, -1e-300,
                     0, 1e-300, 1, math.pi, math.pi+1])
