version: 2.1

# Aliases to reuse
_defaults: &defaults
  docker:
    # CircleCI maintains a library of pre-built images
    # documented at https://circleci.com/docs/2.0/circleci-images/
    - image: cimg/python:3.11
  working_directory: ~/repo

commands:
  check-skip:
    steps:
      - run:
          name: Check-skip
          command: |
            if [ ! -d "scipy" ]; then
              echo "Build was not run due to skip, exiting job ${CIRCLE_JOB} for PR ${CIRCLE_PULL_REQUEST}."
              circleci-agent step halt;
            fi

            export git_log=$(git log --max-count=1 --pretty=format:"%B" | tr "\n" " ")
            echo "Got commit message:"
            echo "${git_log}"
            if [[ -v CIRCLE_PULL_REQUEST ]] && ([[ "$git_log" == *"[skip circle]"* ]] || [[ "$git_log" == *"[circle skip]"* ]] || [[ "$git_log" == *"[lint only]"* ]]); then
              echo "Skip detected, exiting job ${CIRCLE_JOB} for PR ${CIRCLE_PULL_REQUEST}."
              circleci-agent step halt;
            fi

  apt-install:
    steps:
      - run:
          name: Install apt packages
          command: |
            sudo apt-get update
            sudo apt-get install libopenblas-dev gfortran libgmp-dev libmpfr-dev ccache

  merge:
    steps:
      - run:
          name: merge with upstream
          command: |
            echo $(git log -1 --pretty=%B) | tee gitlog.txt
            echo ${CI_PULL_REQUEST//*pull\//} | tee merge.txt
            if [[ $(cat merge.txt) != "" ]]; then
              echo "Merging $(cat merge.txt)";
              git remote add upstream https://github.com/scipy/scipy.git;
              git pull --ff-only upstream "refs/pull/$(cat merge.txt)/merge";
              git fetch upstream main;
            fi

jobs:
# Build SciPy from source
  build_scipy:
    <<: *defaults
    steps:
      - checkout
      - check-skip
      - merge

      - apt-install

      - run:
          name: update submodules
          command: |
            git submodule init
            git submodule update

      - restore_cache:
          keys:
              - deps_ccache-{{ .Branch }}
              - deps_ccache

      - run:
          name: setup Python venv
          command: |
            pip install numpy cython pybind11 pythran ninja meson
            pip install -r requirements/doc.txt
<<<<<<< HEAD
            pip install mpmath gmpy2 click rich-click doit pydevtool pooch threadpoolctl
            pip install git+https://github.com/HaoZeke/asv.git@19593f241f7b9987d8d94e0b1c10856db27abe87
            pip install py-rattler
=======
            pip install mpmath gmpy2 "asv>=0.6.0" pooch threadpoolctl spin
>>>>>>> f1e3a0f0
            # extra benchmark deps
            pip install pyfftw cffi pytest

      - run:
          name: build SciPy
          command: |
            spin build -j2

      - save_cache:
          key: deps_ccache-{{ .Branch }}
          paths:
            - ~/.ccache
            - ~/.cache/pip

      - run:
          name: ccache performance
          command: |
            ccache -s

      - persist_to_workspace:
          root: ~/
          paths:
            - .

# Build docs
  build_docs:
    <<: *defaults
    steps:
      - attach_workspace:
          at: ~/

      - check-skip
      - apt-install

      - run:
          name: build docs
          no_output_timeout: 25m
          command: |
            export PYTHONPATH=$PWD/build-install/usr/lib/python3.11/site-packages
            spin docs -j2 2>&1 | tee sphinx_log.txt

      - run:
          name: Check sphinx log for warnings (which are treated as errors)
          when: always
          command: |
            ! grep "^.* WARNING: .*$" sphinx_log.txt

      - store_artifacts:
          path: doc/build/html
          destination: html

      - persist_to_workspace:
          root: doc/build
          paths:
            - html

# Run benchmarks

  run_benchmarks:
    <<: *defaults
    steps:
      - attach_workspace:
          at: ~/

      - check-skip
      - apt-install

      - run:
          name: run asv
          no_output_timeout: 30m
          command: |
            export PYTHONPATH=$PWD/build-install/usr/lib/python3.11/site-packages
            cd benchmarks
            asv machine --machine CircleCI --config asv.conf.jsonc
            export SCIPY_GLOBAL_BENCH_NUMTRIALS=1
            export SCIPY_ALLOW_BENCH_IMPORT_ERRORS=0
            export OPENBLAS_NUM_THREADS=1
            time asv --config asv.conf.jsonc run -m CircleCI --quick --python=same --bench '^((?!BenchGlobal|QuadraticAssignment).)*$'
            asv --config asv.conf.jsonc publish

      - store_artifacts:
          path: benchmarks/html
          destination: html-benchmarks

# Reference guide checking
  refguide_check:
    <<: *defaults
    steps:
      - attach_workspace:
          at: ~/

      - check-skip
      - apt-install

      - run:
          name: refguide_check
          no_output_timeout: 25m
          command: |
            sudo apt-get install -y wamerican-small
            export PYTHONPATH=$PWD/build-install/usr/lib/python3.11/site-packages
            spin refguide-check

      - run:
          name: smoke-docs
          no_output_timeout: 35m
          command: |
            pip install matplotlib hypothesis
            pip install scipy-doctest
            spin smoke-docs

      - run:
          name: smoke-tutorials
          no_output_timeout: 10m
          command: |
            spin smoke-tutorials

# Upload build output to scipy/devdocs repository, using SSH deploy keys.
# The keys are only available for builds on main branch.
# https://developer.github.com/guides/managing-deploy-keys/
# https://circleci.com/docs/2.0/configuration-reference/#add_ssh_keys

  deploy:
    <<: *defaults
    steps:
      - attach_workspace:
          at: /tmp/build

      - add_ssh_keys:
          fingerprints:
            - "1d:47:cf:2e:ea:7c:15:cf:ec:bb:1f:44:e2:56:16:d3"

      - run:
          name: upload
          command: |
            set -e;
            mkdir -p ~/.ssh
            echo -e "Host *\nStrictHostKeyChecking no" > ~/.ssh/config
            chmod og= ~/.ssh/config
            git clone git@github.com:scipy/devdocs.git devdocs;
            cd devdocs;
            (git checkout --orphan tmp && git branch -D gh-pages || true);
            git checkout --orphan gh-pages;
            git reset --hard;
            cp -R /tmp/build/html/. .;
            touch .nojekyll;
            git config --global user.email "scipy-circleci-bot@nomail";
            git config --global user.name "scipy-circleci-bot";
            git config --global push.default simple;
            git add . > /dev/null;
            git commit -m "Docs build of $CIRCLE_SHA1";
            git push --set-upstream origin gh-pages --force

workflows:
  version: 2
  default:
    jobs:
      - build_scipy
      - build_docs:
          requires:
            - build_scipy
      - run_benchmarks:
          requires:
            - build_scipy
      - refguide_check:
          requires:
            - build_scipy
      - deploy:
          requires:
            - build_docs
          filters:
            branches:
              only: main<|MERGE_RESOLUTION|>--- conflicted
+++ resolved
@@ -76,13 +76,9 @@
           command: |
             pip install numpy cython pybind11 pythran ninja meson
             pip install -r requirements/doc.txt
-<<<<<<< HEAD
-            pip install mpmath gmpy2 click rich-click doit pydevtool pooch threadpoolctl
             pip install git+https://github.com/HaoZeke/asv.git@19593f241f7b9987d8d94e0b1c10856db27abe87
             pip install py-rattler
-=======
-            pip install mpmath gmpy2 "asv>=0.6.0" pooch threadpoolctl spin
->>>>>>> f1e3a0f0
+            pip install mpmath gmpy2 pooch threadpoolctl spin
             # extra benchmark deps
             pip install pyfftw cffi pytest
 
