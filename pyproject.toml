[build-system]
requires = [
<<<<<<< HEAD
    "wheel<=0.35.1",
    "setuptools<=50.3.0",
    "Cython>=0.29.18,<3.0",
    "numpy==1.16.5; python_version=='3.6' and platform_system!='AIX'",
    "numpy==1.16.5; python_version=='3.7' and platform_system!='AIX'",
    "numpy==1.17.3; python_version=='3.8' and platform_system!='AIX'",
    "numpy==1.16.0; python_version=='3.6' and platform_system=='AIX'",
    "numpy==1.16.0; python_version=='3.7' and platform_system=='AIX'",
    "numpy==1.17.3; python_version=='3.8' and platform_system=='AIX'",
    # do not pin numpy on future versions of python to avoid incompatible numpy and python versions
    "numpy; python_version>='3.9'",
    "pybind11>=2.4.3,<=2.5.0",
=======
    "wheel",
    "setuptools",
    "Cython>=0.29.18",
    "pybind11>=2.4.3",
    "pythran",

    # NumPy dependencies - to update these, sync from
    # https://github.com/scipy/oldest-supported-numpy/, and then
    # update minimum version to match our install_requires min version
    # ----------------------------------------------------------------

    # numpy 1.19 was the first minor release to provide aarch64 wheels, but
    # wheels require fixes contained in numpy 1.19.2
    "numpy==1.19.2; python_version=='3.6' and platform_machine=='aarch64'",
    "numpy==1.19.2; python_version=='3.7' and platform_machine=='aarch64'",

    # default numpy requirements
    "numpy==1.16.5; python_version=='3.6' and platform_machine!='aarch64' and platform_python_implementation != 'PyPy'",
    "numpy==1.16.5; python_version=='3.7' and platform_machine!='aarch64' and platform_python_implementation != 'PyPy'",
    "numpy==1.17.3; python_version=='3.8' and platform_machine!='aarch64' and platform_python_implementation != 'PyPy'",
    "numpy==1.19.3; python_version=='3.9' and platform_python_implementation != 'PyPy'",

    # First PyPy versions for which there are numpy wheels
    "numpy==1.19.0; python_version=='3.6' and platform_python_implementation=='PyPy'",
    "numpy==1.20.0; python_version=='3.7' and platform_python_implementation=='PyPy'",

    # For Python versions which aren't yet officially supported,
    # we specify an unpinned NumPy which allows source distributions
    # to be used and allows wheels to be used as soon as they
    # become available.
    "numpy; python_version>='3.10'",
    "numpy; python_version>='3.8' and platform_python_implementation=='PyPy'",
>>>>>>> a1ffcaf3
]<|MERGE_RESOLUTION|>--- conflicted
+++ resolved
@@ -1,19 +1,5 @@
 [build-system]
 requires = [
-<<<<<<< HEAD
-    "wheel<=0.35.1",
-    "setuptools<=50.3.0",
-    "Cython>=0.29.18,<3.0",
-    "numpy==1.16.5; python_version=='3.6' and platform_system!='AIX'",
-    "numpy==1.16.5; python_version=='3.7' and platform_system!='AIX'",
-    "numpy==1.17.3; python_version=='3.8' and platform_system!='AIX'",
-    "numpy==1.16.0; python_version=='3.6' and platform_system=='AIX'",
-    "numpy==1.16.0; python_version=='3.7' and platform_system=='AIX'",
-    "numpy==1.17.3; python_version=='3.8' and platform_system=='AIX'",
-    # do not pin numpy on future versions of python to avoid incompatible numpy and python versions
-    "numpy; python_version>='3.9'",
-    "pybind11>=2.4.3,<=2.5.0",
-=======
     "wheel",
     "setuptools",
     "Cython>=0.29.18",
@@ -46,5 +32,4 @@
     # become available.
     "numpy; python_version>='3.10'",
     "numpy; python_version>='3.8' and platform_python_implementation=='PyPy'",
->>>>>>> a1ffcaf3
 ]