--- conflicted
+++ resolved
@@ -91,15 +91,9 @@
 
       - name: pip-packages
         run: |
-<<<<<<< HEAD
-          # 1.23.5 is currently the oldest numpy usable on cp3.10 according
-          # to pyproject.toml
-          python -m pip install numpy==1.23.5 cython pybind11 pythran meson-python meson ninja pytest pytest-xdist pytest-timeout pytest-fail-slow pooch rich_click click doit pydevtool hypothesis
-          pip install git+https://github.com/scientific-python/spin.git@main
-=======
           # 1.25.2 is currently our oldest supported NumPy version
           python -m pip install numpy==1.25.2 cython pybind11 pythran meson-python meson ninja pytest pytest-xdist pytest-timeout pytest-fail-slow pooch rich_click click doit pydevtool hypothesis
->>>>>>> f2445c57
+          pip install git+https://github.com/scientific-python/spin.git@main
           python -m pip install -r requirements/openblas.txt
 
       - name: Build
