--- conflicted
+++ resolved
@@ -72,11 +72,7 @@
 
     - name: Install Dask
       run: |
-<<<<<<< HEAD
-        python -m pip install "dask[array]"
-=======
         python -m pip install dask[array]
->>>>>>> c4bd40bf
 
     - name:  Prepare compiler cache
       id:    prep-ccache
