name: Array API

on:
  push:
    branches:
      - maintenance/**
  pull_request:
    branches:
      - main
      - maintenance/**

permissions:
   contents: read  # to fetch code (actions/checkout)

env:
  CCACHE_DIR: "${{ github.workspace }}/.ccache"
  INSTALLDIR: "build-install"
  # Only run tests that use the `xp` fixture
  XP_TESTS: -m array_api_backends

concurrency:
  group: ${{ github.workflow }}-${{ github.head_ref || github.run_id }}
  cancel-in-progress: true

jobs:
  get_commit_message:
    name: Get commit message
    uses: ./.github/workflows/commit_message.yml

  xp_cpu:
    name: Linux PyTorch/JAX/Dask/xp-strict CPU
    needs: get_commit_message
    if: >
      needs.get_commit_message.outputs.message == 1
      && (github.repository == 'scipy/scipy' || github.repository == '')
    runs-on: ubuntu-22.04
    strategy:
      matrix:
        python-version: ['3.11']
        maintenance-branch:
          - ${{ contains(github.ref, 'maintenance/') || contains(github.base_ref, 'maintenance/') }}
        exclude:
          - maintenance-branch: true

    steps:
    - uses: actions/checkout@11bd71901bbe5b1630ceea73d27597364c9af683 # v4.2.2
      with:
        submodules: recursive

    - name: Setup Python
      uses: actions/setup-python@0b93645e9fea7318ecaed2b359559ac225c90a2b # v5.3.0
      with:
        python-version: ${{ matrix.python-version }}
        cache: 'pip'  # not using a path to also cache pytorch

    - name: Install Ubuntu dependencies
      run: |
        sudo apt-get update
        sudo apt-get install -y libopenblas-dev libatlas-base-dev liblapack-dev gfortran libgmp-dev libmpfr-dev libsuitesparse-dev ccache libmpc-dev

    - name: Install Python packages
      run: |
        python -m pip install numpy cython pytest pytest-xdist pytest-timeout pybind11 mpmath gmpy2 pythran ninja meson click rich-click doit pydevtool pooch hypothesis array-api-strict==2.1.0

    - name: Install PyTorch CPU
      run: |
        python -m pip install torch --index-url https://download.pytorch.org/whl/cpu

    - name: Install JAX
      run: |
        python -m pip install "jax[cpu]"

    - name: Install Dask
      run: |
        python -m pip install git+https://github.com/dask/dask.git

    - name:  Prepare compiler cache
      id:    prep-ccache
      shell: bash
      run: |
        mkdir -p "${CCACHE_DIR}"
        echo "dir=$CCACHE_DIR" >> $GITHUB_OUTPUT
        NOW=$(date -u +"%F-%T")
        echo "timestamp=${NOW}" >> $GITHUB_OUTPUT

    - name: Setup compiler cache
      uses:  actions/cache@6849a6489940f00c2f30c0fb92c6274307ccb58a # v4.1.2
      id:    cache-ccache
      with:
        path: ${{ steps.prep-ccache.outputs.dir }}
        key:  ${{ github.workflow }}-${{ matrix.python-version }}-ccache-linux-${{ steps.prep-ccache.outputs.timestamp }}
        restore-keys: |
          ${{ github.workflow }}-${{ matrix.python-version }}-ccache-linux-

    - name: Setup build and install scipy
      run: |
        python dev.py build

    - name: Test SciPy
      run: |
        export OMP_NUM_THREADS=2
<<<<<<< HEAD
        python dev.py --no-build test -b all $XP_TESTS -- --durations 3 --timeout=60
=======
        python dev.py --no-build test -b all $XP_TESTS -- --durations 3 --timeout=60

    - name: Test SciPy with torch/float32
      run: |
        export SCIPY_DEFAULT_DTYPE="float32"
        python dev.py --no-build test -b torch $XP_TESTS -- --durations 3 --timeout=60
>>>>>>> f2e38dbe
<|MERGE_RESOLUTION|>--- conflicted
+++ resolved
@@ -99,13 +99,9 @@
     - name: Test SciPy
       run: |
         export OMP_NUM_THREADS=2
-<<<<<<< HEAD
-        python dev.py --no-build test -b all $XP_TESTS -- --durations 3 --timeout=60
-=======
         python dev.py --no-build test -b all $XP_TESTS -- --durations 3 --timeout=60
 
     - name: Test SciPy with torch/float32
       run: |
         export SCIPY_DEFAULT_DTYPE="float32"
-        python dev.py --no-build test -b torch $XP_TESTS -- --durations 3 --timeout=60
->>>>>>> f2e38dbe
+        python dev.py --no-build test -b torch $XP_TESTS -- --durations 3 --timeout=60